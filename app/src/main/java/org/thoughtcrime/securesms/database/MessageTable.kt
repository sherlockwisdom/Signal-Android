/**
 * Copyright (C) 2011 Whisper Systems
 *
 * This program is free software: you can redistribute it and/or modify
 * it under the terms of the GNU General Public License as published by
 * the Free Software Foundation, either version 3 of the License, or
 * (at your option) any later version.
 *
 * This program is distributed in the hope that it will be useful,
 * but WITHOUT ANY WARRANTY; without even the implied warranty of
 * MERCHANTABILITY or FITNESS FOR A PARTICULAR PURPOSE.  See the
 * GNU General Public License for more details.
 *
 * You should have received a copy of the GNU General Public License
 * along with this program.  If not, see <http:></http:>//www.gnu.org/licenses/>.
 */
package org.thoughtcrime.securesms.database

import android.content.ContentValues
import android.content.Context
import android.database.Cursor
import android.database.sqlite.SQLiteException
import android.text.SpannableString
import android.text.TextUtils
import androidx.annotation.VisibleForTesting
import androidx.core.content.contentValuesOf
import org.json.JSONArray
import org.json.JSONException
import org.json.JSONObject
import org.signal.core.util.Base64
import org.signal.core.util.CursorUtil
import org.signal.core.util.SqlUtil
import org.signal.core.util.SqlUtil.buildArgs
import org.signal.core.util.SqlUtil.buildCustomCollectionQuery
import org.signal.core.util.SqlUtil.buildSingleCollectionQuery
import org.signal.core.util.SqlUtil.buildTrueUpdateQuery
import org.signal.core.util.SqlUtil.getNextAutoIncrementId
import org.signal.core.util.Stopwatch
import org.signal.core.util.count
import org.signal.core.util.delete
import org.signal.core.util.deleteAll
import org.signal.core.util.exists
import org.signal.core.util.forEach
import org.signal.core.util.insertInto
import org.signal.core.util.logging.Log
import org.signal.core.util.readToList
import org.signal.core.util.readToSet
import org.signal.core.util.readToSingleBoolean
import org.signal.core.util.readToSingleInt
import org.signal.core.util.readToSingleLong
import org.signal.core.util.readToSingleLongOrNull
import org.signal.core.util.readToSingleObject
import org.signal.core.util.requireBlob
import org.signal.core.util.requireBoolean
import org.signal.core.util.requireInt
import org.signal.core.util.requireLong
import org.signal.core.util.requireLongOrNull
import org.signal.core.util.requireNonNullString
import org.signal.core.util.requireString
import org.signal.core.util.select
import org.signal.core.util.toInt
import org.signal.core.util.toOptional
import org.signal.core.util.toSingleLine
import org.signal.core.util.update
import org.signal.core.util.withinTransaction
import org.signal.libsignal.protocol.IdentityKey
import org.thoughtcrime.securesms.attachments.Attachment
import org.thoughtcrime.securesms.attachments.AttachmentId
import org.thoughtcrime.securesms.attachments.DatabaseAttachment
import org.thoughtcrime.securesms.attachments.DatabaseAttachment.DisplayOrderComparator
import org.thoughtcrime.securesms.backup.v2.exporters.ChatItemArchiveExporter
import org.thoughtcrime.securesms.contactshare.Contact
import org.thoughtcrime.securesms.conversation.MessageStyler
import org.thoughtcrime.securesms.database.EarlyDeliveryReceiptCache.Receipt
import org.thoughtcrime.securesms.database.MentionUtil.UpdatedBodyAndMentions
import org.thoughtcrime.securesms.database.SignalDatabase.Companion.attachments
import org.thoughtcrime.securesms.database.SignalDatabase.Companion.calls
import org.thoughtcrime.securesms.database.SignalDatabase.Companion.distributionLists
import org.thoughtcrime.securesms.database.SignalDatabase.Companion.groupReceipts
import org.thoughtcrime.securesms.database.SignalDatabase.Companion.groups
import org.thoughtcrime.securesms.database.SignalDatabase.Companion.mentions
import org.thoughtcrime.securesms.database.SignalDatabase.Companion.messages
import org.thoughtcrime.securesms.database.SignalDatabase.Companion.polls
import org.thoughtcrime.securesms.database.SignalDatabase.Companion.reactions
import org.thoughtcrime.securesms.database.SignalDatabase.Companion.recipients
import org.thoughtcrime.securesms.database.SignalDatabase.Companion.storySends
import org.thoughtcrime.securesms.database.SignalDatabase.Companion.threads
import org.thoughtcrime.securesms.database.documents.Document
import org.thoughtcrime.securesms.database.documents.IdentityKeyMismatch
import org.thoughtcrime.securesms.database.documents.IdentityKeyMismatchSet
import org.thoughtcrime.securesms.database.documents.NetworkFailure
import org.thoughtcrime.securesms.database.documents.NetworkFailureSet
import org.thoughtcrime.securesms.database.model.GroupCallUpdateDetailsUtil
import org.thoughtcrime.securesms.database.model.Mention
import org.thoughtcrime.securesms.database.model.MessageExportStatus
import org.thoughtcrime.securesms.database.model.MessageId
import org.thoughtcrime.securesms.database.model.MessageRecord
import org.thoughtcrime.securesms.database.model.MmsMessageRecord
import org.thoughtcrime.securesms.database.model.ParentStoryId
import org.thoughtcrime.securesms.database.model.ParentStoryId.DirectReply
import org.thoughtcrime.securesms.database.model.ParentStoryId.GroupReply
import org.thoughtcrime.securesms.database.model.Quote
import org.thoughtcrime.securesms.database.model.StoryResult
import org.thoughtcrime.securesms.database.model.StoryType
import org.thoughtcrime.securesms.database.model.StoryType.Companion.fromCode
import org.thoughtcrime.securesms.database.model.StoryViewState
import org.thoughtcrime.securesms.database.model.databaseprotos.BodyRangeList
import org.thoughtcrime.securesms.database.model.databaseprotos.DecryptedGroupV2Context
import org.thoughtcrime.securesms.database.model.databaseprotos.GV2UpdateDescription
import org.thoughtcrime.securesms.database.model.databaseprotos.GiftBadge
import org.thoughtcrime.securesms.database.model.databaseprotos.GroupCallUpdateDetails
import org.thoughtcrime.securesms.database.model.databaseprotos.MessageExportState
import org.thoughtcrime.securesms.database.model.databaseprotos.MessageExtras
import org.thoughtcrime.securesms.database.model.databaseprotos.PollTerminate
import org.thoughtcrime.securesms.database.model.databaseprotos.ProfileChangeDetails
import org.thoughtcrime.securesms.database.model.databaseprotos.SessionSwitchoverEvent
import org.thoughtcrime.securesms.database.model.databaseprotos.ThreadMergeEvent
import org.thoughtcrime.securesms.dependencies.AppDependencies
import org.thoughtcrime.securesms.groups.GroupMigrationMembershipChange
import org.thoughtcrime.securesms.jobs.OptimizeMessageSearchIndexJob
import org.thoughtcrime.securesms.jobs.ThreadUpdateJob
import org.thoughtcrime.securesms.jobs.TrimThreadJob
import org.thoughtcrime.securesms.keyvalue.SignalStore
import org.thoughtcrime.securesms.linkpreview.LinkPreview
import org.thoughtcrime.securesms.mms.IncomingMessage
import org.thoughtcrime.securesms.mms.MessageGroupContext
import org.thoughtcrime.securesms.mms.MmsException
import org.thoughtcrime.securesms.mms.OutgoingMessage
import org.thoughtcrime.securesms.mms.QuoteModel
import org.thoughtcrime.securesms.mms.SlideDeck
import org.thoughtcrime.securesms.notifications.v2.DefaultMessageNotifier.StickyThread
import org.thoughtcrime.securesms.polls.Poll
import org.thoughtcrime.securesms.polls.PollRecord
import org.thoughtcrime.securesms.recipients.Recipient
import org.thoughtcrime.securesms.recipients.RecipientId
import org.thoughtcrime.securesms.revealable.ViewOnceExpirationInfo
import org.thoughtcrime.securesms.revealable.ViewOnceUtil
import org.thoughtcrime.securesms.sms.GroupV2UpdateMessageUtil
import org.thoughtcrime.securesms.stories.Stories.isFeatureEnabled
import org.thoughtcrime.securesms.util.JsonUtils
import org.thoughtcrime.securesms.util.MediaUtil
import org.thoughtcrime.securesms.util.MessageConstraintsUtil
import org.thoughtcrime.securesms.util.TextSecurePreferences
import org.thoughtcrime.securesms.util.Util
import org.thoughtcrime.securesms.util.isStory
import org.whispersystems.signalservice.api.push.ServiceId
import org.whispersystems.signalservice.internal.push.SyncMessage
import java.io.Closeable
import java.io.IOException
import java.util.LinkedList
import java.util.Optional
import java.util.UUID
import java.util.function.Function
import kotlin.math.max
import kotlin.math.min
import kotlin.time.Duration.Companion.days
import kotlin.time.Duration.Companion.milliseconds

open class MessageTable(context: Context?, databaseHelper: SignalDatabase) : DatabaseTable(context, databaseHelper), MessageTypes, RecipientIdDatabaseReference, ThreadIdDatabaseReference {

  companion object {
    private val TAG = Log.tag(MessageTable::class.java)
    const val TABLE_NAME = "message"
    const val ID = "_id"
    const val DATE_SENT = "date_sent"
    const val DATE_RECEIVED = "date_received"
    const val TYPE = "type"
    const val DATE_SERVER = "date_server"
    const val THREAD_ID = "thread_id"
    const val READ = "read"
    const val BODY = "body"
    const val FROM_RECIPIENT_ID = "from_recipient_id"
    const val FROM_DEVICE_ID = "from_device_id"
    const val TO_RECIPIENT_ID = "to_recipient_id"
    const val HAS_DELIVERY_RECEIPT = "has_delivery_receipt"
    const val HAS_READ_RECEIPT = "has_read_receipt"
    const val VIEWED_COLUMN = "viewed"
    const val MISMATCHED_IDENTITIES = "mismatched_identities"
    const val SMS_SUBSCRIPTION_ID = "subscription_id"
    const val EXPIRES_IN = "expires_in"
    const val EXPIRE_STARTED = "expire_started"
    const val EXPIRE_TIMER_VERSION = "expire_timer_version"
    const val NOTIFIED = "notified"
    const val NOTIFIED_TIMESTAMP = "notified_timestamp"
    const val UNIDENTIFIED = "unidentified"
    const val REACTIONS_UNREAD = "reactions_unread"
    const val REACTIONS_LAST_SEEN = "reactions_last_seen"
    const val REMOTE_DELETED = "remote_deleted"
    const val SERVER_GUID = "server_guid"
    const val RECEIPT_TIMESTAMP = "receipt_timestamp"
    const val EXPORT_STATE = "export_state"
    const val EXPORTED = "exported"
    const val MMS_CONTENT_LOCATION = "ct_l"
    const val MMS_EXPIRY = "exp"
    const val MMS_MESSAGE_TYPE = "m_type"
    const val MMS_MESSAGE_SIZE = "m_size"
    const val MMS_STATUS = "st"
    const val MMS_TRANSACTION_ID = "tr_id"
    const val NETWORK_FAILURES = "network_failures"
    const val QUOTE_ID = "quote_id"
    const val QUOTE_AUTHOR = "quote_author"
    const val QUOTE_BODY = "quote_body"
    const val QUOTE_MISSING = "quote_missing"
    const val QUOTE_BODY_RANGES = "quote_mentions"
    const val QUOTE_TYPE = "quote_type"
    const val SHARED_CONTACTS = "shared_contacts"
    const val LINK_PREVIEWS = "link_previews"
    const val MENTIONS_SELF = "mentions_self"
    const val MESSAGE_RANGES = "message_ranges"
    const val VIEW_ONCE = "view_once"
    const val STORY_TYPE = "story_type"
    const val PARENT_STORY_ID = "parent_story_id"
    const val SCHEDULED_DATE = "scheduled_date"
    const val LATEST_REVISION_ID = "latest_revision_id"
    const val ORIGINAL_MESSAGE_ID = "original_message_id"
    const val REVISION_NUMBER = "revision_number"
    const val MESSAGE_EXTRAS = "message_extras"
    const val VOTES_UNREAD = "votes_unread"
    const val VOTES_LAST_SEEN = "votes_last_seen"

    const val QUOTE_NOT_PRESENT_ID = 0L
    const val QUOTE_TARGET_MISSING_ID = -1L

    const val ADDRESSABLE_MESSAGE_LIMIT = 5
    const val PARENT_STORY_MISSING_ID = -1L

    const val CREATE_TABLE = """
      CREATE TABLE $TABLE_NAME (
        $ID INTEGER PRIMARY KEY AUTOINCREMENT,
        $DATE_SENT INTEGER NOT NULL,
        $DATE_RECEIVED INTEGER NOT NULL,
        $DATE_SERVER INTEGER DEFAULT -1,
        $THREAD_ID INTEGER NOT NULL REFERENCES ${ThreadTable.TABLE_NAME} (${ThreadTable.ID}) ON DELETE CASCADE,
        $FROM_RECIPIENT_ID INTEGER NOT NULL REFERENCES ${RecipientTable.TABLE_NAME} (${RecipientTable.ID}) ON DELETE CASCADE,
        $FROM_DEVICE_ID INTEGER,
        $TO_RECIPIENT_ID INTEGER NOT NULL REFERENCES ${RecipientTable.TABLE_NAME} (${RecipientTable.ID}) ON DELETE CASCADE,
        $TYPE INTEGER NOT NULL,
        $BODY TEXT,
        $READ INTEGER DEFAULT 0,
        $MMS_CONTENT_LOCATION TEXT,
        $MMS_EXPIRY INTEGER,
        $MMS_MESSAGE_TYPE INTEGER,
        $MMS_MESSAGE_SIZE INTEGER,
        $MMS_STATUS INTEGER,
        $MMS_TRANSACTION_ID TEXT,
        $SMS_SUBSCRIPTION_ID INTEGER DEFAULT -1, 
        $RECEIPT_TIMESTAMP INTEGER DEFAULT -1, 
        $HAS_DELIVERY_RECEIPT INTEGER DEFAULT 0, 
        $HAS_READ_RECEIPT INTEGER DEFAULT 0, 
        $VIEWED_COLUMN INTEGER DEFAULT 0,
        $MISMATCHED_IDENTITIES TEXT DEFAULT NULL,
        $NETWORK_FAILURES TEXT DEFAULT NULL,
        $EXPIRES_IN INTEGER DEFAULT 0,
        $EXPIRE_STARTED INTEGER DEFAULT 0,
        $NOTIFIED INTEGER DEFAULT 0,
        $QUOTE_ID INTEGER DEFAULT 0,
        $QUOTE_AUTHOR INTEGER DEFAULT 0,
        $QUOTE_BODY TEXT DEFAULT NULL,
        $QUOTE_MISSING INTEGER DEFAULT 0,
        $QUOTE_BODY_RANGES BLOB DEFAULT NULL,
        $QUOTE_TYPE INTEGER DEFAULT 0,
        $SHARED_CONTACTS TEXT DEFAULT NULL,
        $UNIDENTIFIED INTEGER DEFAULT 0,
        $LINK_PREVIEWS TEXT DEFAULT NULL,
        $VIEW_ONCE INTEGER DEFAULT 0,
        $REACTIONS_UNREAD INTEGER DEFAULT 0,
        $REACTIONS_LAST_SEEN INTEGER DEFAULT -1,
        $REMOTE_DELETED INTEGER DEFAULT 0,
        $MENTIONS_SELF INTEGER DEFAULT 0,
        $NOTIFIED_TIMESTAMP INTEGER DEFAULT 0,
        $SERVER_GUID TEXT DEFAULT NULL,
        $MESSAGE_RANGES BLOB DEFAULT NULL,
        $STORY_TYPE INTEGER DEFAULT 0,
        $PARENT_STORY_ID INTEGER DEFAULT 0,
        $EXPORT_STATE BLOB DEFAULT NULL,
        $EXPORTED INTEGER DEFAULT 0,
        $SCHEDULED_DATE INTEGER DEFAULT -1,
        $LATEST_REVISION_ID INTEGER DEFAULT NULL REFERENCES $TABLE_NAME ($ID) ON DELETE CASCADE,
        $ORIGINAL_MESSAGE_ID INTEGER DEFAULT NULL REFERENCES $TABLE_NAME ($ID) ON DELETE CASCADE,
        $REVISION_NUMBER INTEGER DEFAULT 0,
        $MESSAGE_EXTRAS BLOB DEFAULT NULL,
        $EXPIRE_TIMER_VERSION INTEGER DEFAULT 1 NOT NULL,
        $VOTES_UNREAD INTEGER DEFAULT 0,
        $VOTES_LAST_SEEN INTEGER DEFAULT 0
      )
    """

    private const val INDEX_THREAD_STORY_SCHEDULED_DATE_LATEST_REVISION_ID = "message_thread_story_parent_story_scheduled_date_latest_revision_id_index"
    private const val INDEX_DATE_SENT_FROM_TO_THREAD = "message_date_sent_from_to_thread_index"
    private const val INDEX_THREAD_COUNT = "message_thread_count_index"
    private const val INDEX_THREAD_UNREAD_COUNT = "message_thread_unread_count_index"

    @JvmField
    val CREATE_INDEXS = arrayOf(
      "CREATE INDEX IF NOT EXISTS message_read_and_notified_and_thread_id_index ON $TABLE_NAME ($READ, $NOTIFIED, $THREAD_ID)",
      "CREATE INDEX IF NOT EXISTS message_type_index ON $TABLE_NAME ($TYPE)",
      "CREATE INDEX IF NOT EXISTS $INDEX_DATE_SENT_FROM_TO_THREAD ON $TABLE_NAME ($DATE_SENT, $FROM_RECIPIENT_ID, $TO_RECIPIENT_ID, $THREAD_ID)",
      "CREATE INDEX IF NOT EXISTS message_date_server_index ON $TABLE_NAME ($DATE_SERVER)",
      "CREATE INDEX IF NOT EXISTS message_reactions_unread_index ON $TABLE_NAME ($REACTIONS_UNREAD);",
      "CREATE INDEX IF NOT EXISTS message_story_type_index ON $TABLE_NAME ($STORY_TYPE);",
      "CREATE INDEX IF NOT EXISTS message_parent_story_id_index ON $TABLE_NAME ($PARENT_STORY_ID);",
      "CREATE INDEX IF NOT EXISTS $INDEX_THREAD_STORY_SCHEDULED_DATE_LATEST_REVISION_ID ON $TABLE_NAME ($THREAD_ID, $DATE_RECEIVED, $STORY_TYPE, $PARENT_STORY_ID, $SCHEDULED_DATE, $LATEST_REVISION_ID);",
      "CREATE INDEX IF NOT EXISTS message_quote_id_quote_author_scheduled_date_latest_revision_id_index ON $TABLE_NAME ($QUOTE_ID, $QUOTE_AUTHOR, $SCHEDULED_DATE, $LATEST_REVISION_ID);",
      "CREATE INDEX IF NOT EXISTS message_exported_index ON $TABLE_NAME ($EXPORTED);",
      "CREATE INDEX IF NOT EXISTS message_id_type_payment_transactions_index ON $TABLE_NAME ($ID,$TYPE) WHERE $TYPE & ${MessageTypes.SPECIAL_TYPE_PAYMENTS_NOTIFICATION} != 0;",
      "CREATE INDEX IF NOT EXISTS message_original_message_id_index ON $TABLE_NAME ($ORIGINAL_MESSAGE_ID);",
      "CREATE INDEX IF NOT EXISTS message_latest_revision_id_index ON $TABLE_NAME ($LATEST_REVISION_ID)",
      "CREATE INDEX IF NOT EXISTS message_from_recipient_id_index ON $TABLE_NAME ($FROM_RECIPIENT_ID)",
      "CREATE INDEX IF NOT EXISTS message_to_recipient_id_index ON $TABLE_NAME ($TO_RECIPIENT_ID)",
      "CREATE UNIQUE INDEX IF NOT EXISTS message_unique_sent_from_thread ON $TABLE_NAME ($DATE_SENT, $FROM_RECIPIENT_ID, $THREAD_ID)",
      // This index is created specifically for getting the number of messages in a thread and therefore needs to be kept in sync with that query
      "CREATE INDEX IF NOT EXISTS $INDEX_THREAD_COUNT ON $TABLE_NAME ($THREAD_ID) WHERE $STORY_TYPE = 0 AND $PARENT_STORY_ID <= 0 AND $SCHEDULED_DATE = -1 AND $LATEST_REVISION_ID IS NULL",
      // This index is created specifically for getting the number of unread messages in a thread and therefore needs to be kept in sync with that query
      "CREATE INDEX IF NOT EXISTS $INDEX_THREAD_UNREAD_COUNT ON $TABLE_NAME ($THREAD_ID) WHERE $STORY_TYPE = 0 AND $PARENT_STORY_ID <= 0 AND $SCHEDULED_DATE = -1 AND $ORIGINAL_MESSAGE_ID IS NULL AND $READ = 0",
      "CREATE INDEX IF NOT EXISTS message_votes_unread_index ON $TABLE_NAME ($VOTES_UNREAD)"
    )

    private val MMS_PROJECTION_BASE = arrayOf(
      "$TABLE_NAME.$ID AS $ID",
      THREAD_ID,
      DATE_SENT,
      DATE_RECEIVED,
      DATE_SERVER,
      TYPE,
      READ,
      MMS_CONTENT_LOCATION,
      MMS_EXPIRY,
      MMS_MESSAGE_SIZE,
      MMS_STATUS,
      MMS_TRANSACTION_ID,
      BODY,
      FROM_RECIPIENT_ID,
      FROM_DEVICE_ID,
      TO_RECIPIENT_ID,
      HAS_DELIVERY_RECEIPT,
      HAS_READ_RECEIPT,
      MISMATCHED_IDENTITIES,
      NETWORK_FAILURES,
      SMS_SUBSCRIPTION_ID,
      EXPIRES_IN,
      EXPIRE_STARTED,
      EXPIRE_TIMER_VERSION,
      NOTIFIED,
      QUOTE_ID,
      QUOTE_AUTHOR,
      QUOTE_BODY,
      QUOTE_TYPE,
      QUOTE_MISSING,
      QUOTE_BODY_RANGES,
      SHARED_CONTACTS,
      LINK_PREVIEWS,
      UNIDENTIFIED,
      VIEW_ONCE,
      REACTIONS_UNREAD,
      REACTIONS_LAST_SEEN,
      REMOTE_DELETED,
      MENTIONS_SELF,
      NOTIFIED_TIMESTAMP,
      VIEWED_COLUMN,
      RECEIPT_TIMESTAMP,
      MESSAGE_RANGES,
      STORY_TYPE,
      PARENT_STORY_ID,
      SCHEDULED_DATE,
      LATEST_REVISION_ID,
      ORIGINAL_MESSAGE_ID,
      REVISION_NUMBER,
      MESSAGE_EXTRAS,
      VOTES_UNREAD,
      VOTES_LAST_SEEN
    )

    private val MMS_PROJECTION: Array<String> = MMS_PROJECTION_BASE + "NULL AS ${AttachmentTable.ATTACHMENT_JSON_ALIAS}"

    private val MMS_PROJECTION_WITH_ATTACHMENTS: Array<String> = MMS_PROJECTION_BASE +
      """
        json_group_array(
          json_object(
            '${AttachmentTable.ID}', ${AttachmentTable.TABLE_NAME}.${AttachmentTable.ID}, 
            '${AttachmentTable.MESSAGE_ID}', ${AttachmentTable.TABLE_NAME}.${AttachmentTable.MESSAGE_ID},
            '${AttachmentTable.DATA_SIZE}', ${AttachmentTable.TABLE_NAME}.${AttachmentTable.DATA_SIZE}, 
            '${AttachmentTable.FILE_NAME}', ${AttachmentTable.TABLE_NAME}.${AttachmentTable.FILE_NAME}, 
            '${AttachmentTable.DATA_FILE}', ${AttachmentTable.TABLE_NAME}.${AttachmentTable.DATA_FILE},
            '${AttachmentTable.THUMBNAIL_FILE}', ${AttachmentTable.TABLE_NAME}.${AttachmentTable.THUMBNAIL_FILE},
            '${AttachmentTable.CONTENT_TYPE}', ${AttachmentTable.TABLE_NAME}.${AttachmentTable.CONTENT_TYPE}, 
            '${AttachmentTable.CDN_NUMBER}', ${AttachmentTable.TABLE_NAME}.${AttachmentTable.CDN_NUMBER}, 
            '${AttachmentTable.REMOTE_LOCATION}', ${AttachmentTable.TABLE_NAME}.${AttachmentTable.REMOTE_LOCATION}, 
            '${AttachmentTable.FAST_PREFLIGHT_ID}', ${AttachmentTable.TABLE_NAME}.${AttachmentTable.FAST_PREFLIGHT_ID},
            '${AttachmentTable.VOICE_NOTE}', ${AttachmentTable.TABLE_NAME}.${AttachmentTable.VOICE_NOTE},
            '${AttachmentTable.BORDERLESS}', ${AttachmentTable.TABLE_NAME}.${AttachmentTable.BORDERLESS},
            '${AttachmentTable.VIDEO_GIF}', ${AttachmentTable.TABLE_NAME}.${AttachmentTable.VIDEO_GIF},
            '${AttachmentTable.WIDTH}', ${AttachmentTable.TABLE_NAME}.${AttachmentTable.WIDTH},
            '${AttachmentTable.HEIGHT}', ${AttachmentTable.TABLE_NAME}.${AttachmentTable.HEIGHT},
            '${AttachmentTable.QUOTE}', ${AttachmentTable.TABLE_NAME}.${AttachmentTable.QUOTE},
            '${AttachmentTable.REMOTE_KEY}', ${AttachmentTable.TABLE_NAME}.${AttachmentTable.REMOTE_KEY},
            '${AttachmentTable.TRANSFER_STATE}', ${AttachmentTable.TABLE_NAME}.${AttachmentTable.TRANSFER_STATE},
            '${AttachmentTable.CAPTION}', ${AttachmentTable.TABLE_NAME}.${AttachmentTable.CAPTION},
            '${AttachmentTable.STICKER_PACK_ID}', ${AttachmentTable.TABLE_NAME}.${AttachmentTable.STICKER_PACK_ID},
            '${AttachmentTable.STICKER_PACK_KEY}', ${AttachmentTable.TABLE_NAME}.${AttachmentTable.STICKER_PACK_KEY},
            '${AttachmentTable.STICKER_ID}', ${AttachmentTable.TABLE_NAME}.${AttachmentTable.STICKER_ID},
            '${AttachmentTable.STICKER_EMOJI}', ${AttachmentTable.TABLE_NAME}.${AttachmentTable.STICKER_EMOJI},
            '${AttachmentTable.BLUR_HASH}', ${AttachmentTable.TABLE_NAME}.${AttachmentTable.BLUR_HASH},
            '${AttachmentTable.TRANSFORM_PROPERTIES}', ${AttachmentTable.TABLE_NAME}.${AttachmentTable.TRANSFORM_PROPERTIES},
            '${AttachmentTable.DISPLAY_ORDER}', ${AttachmentTable.TABLE_NAME}.${AttachmentTable.DISPLAY_ORDER},
            '${AttachmentTable.UPLOAD_TIMESTAMP}', ${AttachmentTable.TABLE_NAME}.${AttachmentTable.UPLOAD_TIMESTAMP},
            '${AttachmentTable.DATA_HASH_END}', ${AttachmentTable.TABLE_NAME}.${AttachmentTable.DATA_HASH_END},
            '${AttachmentTable.ARCHIVE_CDN}', ${AttachmentTable.TABLE_NAME}.${AttachmentTable.ARCHIVE_CDN},
            '${AttachmentTable.THUMBNAIL_RESTORE_STATE}', ${AttachmentTable.TABLE_NAME}.${AttachmentTable.THUMBNAIL_RESTORE_STATE},
            '${AttachmentTable.ARCHIVE_TRANSFER_STATE}', ${AttachmentTable.TABLE_NAME}.${AttachmentTable.ARCHIVE_TRANSFER_STATE},
            '${AttachmentTable.ATTACHMENT_UUID}', ${AttachmentTable.TABLE_NAME}.${AttachmentTable.ATTACHMENT_UUID},
            '${AttachmentTable.QUOTE_TARGET_CONTENT_TYPE}', ${AttachmentTable.TABLE_NAME}.${AttachmentTable.QUOTE_TARGET_CONTENT_TYPE}
          )
        ) AS ${AttachmentTable.ATTACHMENT_JSON_ALIAS}
      """.toSingleLine()

    private const val IS_STORY_CLAUSE = "$STORY_TYPE > 0 AND $REMOTE_DELETED = 0"
    private const val RAW_ID_WHERE = "$TABLE_NAME.$ID = ?"

    private val SNIPPET_QUERY =
      """
        SELECT 
          $ID,
          $TYPE,
          $DATE_RECEIVED
        FROM 
          $TABLE_NAME INDEXED BY $INDEX_THREAD_STORY_SCHEDULED_DATE_LATEST_REVISION_ID
        WHERE 
          $THREAD_ID = ? AND 
          $TYPE & ${MessageTypes.GROUP_V2_LEAVE_BITS} != ${MessageTypes.GROUP_V2_LEAVE_BITS} AND 
          $STORY_TYPE = 0 AND 
          $PARENT_STORY_ID <= 0 AND
          $SCHEDULED_DATE = -1 AND
          $LATEST_REVISION_ID IS NULL AND
          $TYPE & ${MessageTypes.KEY_EXCHANGE_IDENTITY_DEFAULT_BIT} = 0 AND
          $TYPE & ${MessageTypes.KEY_EXCHANGE_IDENTITY_VERIFIED_BIT} = 0 AND
          $TYPE & ${MessageTypes.SPECIAL_TYPES_MASK} != ${MessageTypes.SPECIAL_TYPE_REPORTED_SPAM} AND
          $TYPE & ${MessageTypes.SPECIAL_TYPES_MASK} != ${MessageTypes.SPECIAL_TYPE_MESSAGE_REQUEST_ACCEPTED} AND
          $TYPE & ${MessageTypes.SPECIAL_TYPES_MASK} != ${MessageTypes.SPECIAL_TYPE_BLOCKED} AND
          $TYPE & ${MessageTypes.SPECIAL_TYPES_MASK} != ${MessageTypes.SPECIAL_TYPE_UNBLOCKED} AND
          $TYPE NOT IN (
            ${MessageTypes.PROFILE_CHANGE_TYPE}, 
            ${MessageTypes.GV1_MIGRATION_TYPE},
            ${MessageTypes.CHANGE_NUMBER_TYPE},
            ${MessageTypes.RELEASE_CHANNEL_DONATION_REQUEST_TYPE},
            ${MessageTypes.SMS_EXPORT_TYPE}
           )
          ORDER BY $DATE_RECEIVED DESC LIMIT 1
       """

    const val IS_CALL_TYPE_CLAUSE = """(
      ($TYPE = ${MessageTypes.INCOMING_AUDIO_CALL_TYPE})
      OR
      ($TYPE = ${MessageTypes.INCOMING_VIDEO_CALL_TYPE})
      OR
      ($TYPE = ${MessageTypes.OUTGOING_AUDIO_CALL_TYPE})
      OR
      ($TYPE = ${MessageTypes.OUTGOING_VIDEO_CALL_TYPE})
      OR
      ($TYPE = ${MessageTypes.MISSED_AUDIO_CALL_TYPE})
      OR
      ($TYPE = ${MessageTypes.MISSED_VIDEO_CALL_TYPE})
      OR
      ($TYPE = ${MessageTypes.GROUP_CALL_TYPE})
    )"""

    private const val IS_MISSED_CALL_TYPE_CLAUSE = """(
      ($TYPE = ${MessageTypes.MISSED_AUDIO_CALL_TYPE})
      OR
      ($TYPE = ${MessageTypes.MISSED_VIDEO_CALL_TYPE})
    )"""

    private val outgoingTypeClause: String by lazy {
      MessageTypes.OUTGOING_MESSAGE_TYPES
        .map { "($TABLE_NAME.$TYPE & ${MessageTypes.BASE_TYPE_MASK} = $it)" }
        .joinToString(" OR ")
    }

    /**
     * A message that can be correctly identified with an author/sent timestamp across devices.
     *
     * Must be:
     * - Incoming or sent outgoing
     * - Secure or push
     * - Not a group update
     * - Not a key exchange message
     * - Not an encryption message
     * - Not a report spam message
     * - Not a message rqeuest accepted message
     * - Not be a story
     * - Have a valid sent timestamp
     * - Be a normal message or direct (1:1) story reply
     *
     * Changes should be reflected in [MmsMessageRecord.canDeleteSync].
     */
    private const val IS_ADDRESSABLE_CLAUSE = """
      (($TYPE & ${MessageTypes.BASE_TYPE_MASK}) = ${MessageTypes.BASE_SENT_TYPE} OR ($TYPE & ${MessageTypes.BASE_TYPE_MASK}) = ${MessageTypes.BASE_INBOX_TYPE}) AND 
      ($TYPE & (${MessageTypes.SECURE_MESSAGE_BIT} | ${MessageTypes.PUSH_MESSAGE_BIT})) != 0 AND 
      ($TYPE & ${MessageTypes.GROUP_MASK}) = 0 AND 
      ($TYPE & ${MessageTypes.KEY_EXCHANGE_MASK}) = 0 AND 
      ($TYPE & ${MessageTypes.ENCRYPTION_MASK}) = 0 AND
      ($TYPE & ${MessageTypes.SPECIAL_TYPES_MASK}) != ${MessageTypes.SPECIAL_TYPE_REPORTED_SPAM} AND
      ($TYPE & ${MessageTypes.SPECIAL_TYPES_MASK}) != ${MessageTypes.SPECIAL_TYPE_MESSAGE_REQUEST_ACCEPTED} AND
      $STORY_TYPE = 0 AND
      $DATE_SENT > 0 AND
      $PARENT_STORY_ID <= 0
    """

    @JvmStatic
    fun mmsReaderFor(cursor: Cursor): MmsReader {
      return MmsReader(cursor)
    }

    private fun getSharedContacts(cursor: Cursor, attachments: List<DatabaseAttachment>): List<Contact> {
      val serializedContacts: String? = cursor.requireString(SHARED_CONTACTS)

      if (serializedContacts.isNullOrEmpty()) {
        return emptyList()
      }

      val attachmentIdMap: Map<AttachmentId, DatabaseAttachment> = attachments.associateBy { it.attachmentId }

      try {
        val contacts: MutableList<Contact> = LinkedList()
        val jsonContacts = JSONArray(serializedContacts)

        for (i in 0 until jsonContacts.length()) {
          val contact: Contact = Contact.deserialize(jsonContacts.getJSONObject(i).toString())

          if (contact.avatar != null && contact.avatar!!.attachmentId != null) {
            val attachment = attachmentIdMap[contact.avatar!!.attachmentId]

            val updatedAvatar = Contact.Avatar(
              contact.avatar!!.attachmentId,
              attachment,
              contact.avatar!!.isProfile
            )

            contacts += Contact(contact, updatedAvatar)
          } else {
            contacts += contact
          }
        }

        return contacts
      } catch (e: JSONException) {
        Log.w(TAG, "Failed to parse shared contacts.", e)
      } catch (e: IOException) {
        Log.w(TAG, "Failed to parse shared contacts.", e)
      }

      return emptyList()
    }

    private fun getLinkPreviews(cursor: Cursor, attachments: List<DatabaseAttachment>): List<LinkPreview> {
      val serializedPreviews: String? = cursor.requireString(LINK_PREVIEWS)

      if (serializedPreviews.isNullOrEmpty()) {
        return emptyList()
      }

      val attachmentIdMap: Map<AttachmentId, DatabaseAttachment> = attachments.associateBy { it.attachmentId }

      try {
        val previews: MutableList<LinkPreview> = LinkedList()
        val jsonPreviews = JSONArray(serializedPreviews)

        for (i in 0 until jsonPreviews.length()) {
          val preview = LinkPreview.deserialize(jsonPreviews.getJSONObject(i).toString())

          if (preview.attachmentId != null) {
            val attachment = attachmentIdMap[preview.attachmentId]

            if (attachment != null) {
              previews += LinkPreview(preview.url, preview.title, preview.description, preview.date, attachment)
            } else {
              previews += preview
            }
          } else {
            previews += preview
          }
        }

        return previews
      } catch (e: JSONException) {
        Log.w(TAG, "Failed to parse shared contacts.", e)
      } catch (e: IOException) {
        Log.w(TAG, "Failed to parse shared contacts.", e)
      }

      return emptyList()
    }

    private fun parseQuoteMentions(cursor: Cursor): List<Mention> {
      val data: ByteArray? = cursor.requireBlob(QUOTE_BODY_RANGES)

      val bodyRanges: BodyRangeList? = if (data != null) {
        try {
          BodyRangeList.ADAPTER.decode(data)
        } catch (e: IOException) {
          Log.w(TAG, "Unable to parse quote body ranges", e)
          null
        }
      } else {
        null
      }

      return MentionUtil.bodyRangeListToMentions(bodyRanges)
    }

    private fun parseQuoteBodyRanges(cursor: Cursor): BodyRangeList? {
      val data: ByteArray? = cursor.requireBlob(QUOTE_BODY_RANGES)

      if (data != null) {
        try {
          val bodyRanges = BodyRangeList
            .ADAPTER.decode(data)
            .ranges
            .filter { bodyRange -> bodyRange.mentionUuid == null }

          return BodyRangeList(ranges = bodyRanges)
        } catch (e: IOException) {
          Log.w(TAG, "Unable to parse quote body ranges", e)
        }
      }
      return null
    }
  }

  private val earlyDeliveryReceiptCache = EarlyDeliveryReceiptCache()

  private fun getOldestGroupUpdateSender(threadId: Long, minimumDateReceived: Long): RecipientId? {
    val type = MessageTypes.SECURE_MESSAGE_BIT or MessageTypes.PUSH_MESSAGE_BIT or MessageTypes.GROUP_UPDATE_BIT or MessageTypes.BASE_INBOX_TYPE

    return readableDatabase
      .select(FROM_RECIPIENT_ID)
      .from(TABLE_NAME)
      .where("$THREAD_ID = ? AND $TYPE & ? AND $DATE_RECEIVED >= ?", threadId.toString(), type.toString(), minimumDateReceived.toString())
      .limit(1)
      .run()
      .readToSingleObject { RecipientId.from(it.requireLong(FROM_RECIPIENT_ID)) }
  }

  fun getExpirationStartedMessages(): Cursor {
    val where = "$EXPIRE_STARTED > 0"
    return rawQueryWithAttachments(where, null)
  }

  /**
   * Returns true iff
   * - the message will expire within [ChatItemArchiveExporter.EXPIRATION_CUTOFF] once viewed
   */
  fun willMessageExpireBeforeCutoff(messageId: Long): Boolean {
    val expiresIn = readableDatabase
      .select(EXPIRES_IN)
      .from(TABLE_NAME)
      .where(ID_WHERE, messageId)
      .run()
      .readToSingleObject {
        it.requireLong(EXPIRES_IN)
      } ?: 0L

    return expiresIn > 0L && expiresIn < ChatItemArchiveExporter.EXPIRATION_CUTOFF.inWholeMilliseconds
  }

  fun getMessagesBySentTimestamp(sentTimestamp: Long): List<MessageRecord> {
    return readableDatabase
      .select(*MMS_PROJECTION)
      .from(TABLE_NAME)
      .where("$DATE_SENT = $sentTimestamp")
      .run()
      .readToList { MmsReader(it).getCurrent() }
  }

  fun getMessageCursor(messageId: Long): Cursor {
    return internalGetMessage(messageId)
  }

  fun hasReceivedAnyCallsSince(threadId: Long, timestamp: Long): Boolean {
    return readableDatabase
      .exists(TABLE_NAME)
      .where(
        "$THREAD_ID = ? AND $DATE_RECEIVED > ? AND ($TYPE = ? OR $TYPE = ? OR $TYPE = ? OR $TYPE =?)",
        threadId,
        timestamp,
        MessageTypes.INCOMING_AUDIO_CALL_TYPE,
        MessageTypes.INCOMING_VIDEO_CALL_TYPE,
        MessageTypes.MISSED_AUDIO_CALL_TYPE,
        MessageTypes.MISSED_VIDEO_CALL_TYPE
      )
      .run()
  }

  fun markAsInvalidVersionKeyExchange(id: Long) {
    updateTypeBitmask(id, 0, MessageTypes.KEY_EXCHANGE_INVALID_VERSION_BIT)
  }

  fun markAsUnsupportedProtocolVersion(id: Long) {
    updateTypeBitmask(id, MessageTypes.BASE_TYPE_MASK, MessageTypes.UNSUPPORTED_MESSAGE_TYPE)
  }

  fun markAsInvalidMessage(id: Long) {
    updateTypeBitmask(id, MessageTypes.BASE_TYPE_MASK, MessageTypes.INVALID_MESSAGE_TYPE)
  }

  fun markAsLegacyVersion(id: Long) {
    updateTypeBitmask(id, MessageTypes.ENCRYPTION_MASK, MessageTypes.ENCRYPTION_REMOTE_LEGACY_BIT)
  }

  fun markSmsStatus(id: Long, status: Int) {
    Log.i(TAG, "Updating ID: $id to status: $status")

    writableDatabase
      .update(TABLE_NAME)
      .values(MMS_STATUS to status)
      .where("$ID = ?", id)
      .run()

    val threadId = getThreadIdForMessage(id)
    threads.update(threadId, false)
    notifyConversationListeners(threadId)
  }

  private fun updateTypeBitmask(id: Long, maskOff: Long, maskOn: Long) {
    writableDatabase.withinTransaction { db ->
      db.execSQL(
        """
          UPDATE $TABLE_NAME 
          SET $TYPE = ($TYPE & ${MessageTypes.TOTAL_MASK - maskOff} | $maskOn ) 
          WHERE $ID = ?
        """,
        buildArgs(id)
      )

      val threadId = getThreadIdForMessage(id)
      threads.updateSnippetTypeSilently(threadId)
    }

    AppDependencies.databaseObserver.notifyMessageUpdateObservers(MessageId(id))
    AppDependencies.databaseObserver.notifyConversationListListeners()
  }

  private fun updateMessageBodyAndType(messageId: Long, body: String, maskOff: Long, maskOn: Long): InsertResult {
    writableDatabase.execSQL(
      """
        UPDATE $TABLE_NAME
        SET
          $BODY = ?,
          $TYPE = ($TYPE & ${MessageTypes.TOTAL_MASK - maskOff} | $maskOn) 
        WHERE $ID = ?
      """,
      arrayOf(body, messageId.toString() + "")
    )

    val threadId = getThreadIdForMessage(messageId)
    threads.update(threadId, true)
    notifyConversationListeners(threadId)

    return InsertResult(
      messageId = messageId,
      threadId = threadId,
      threadWasNewlyCreated = false
    )
  }

  fun updateBundleMessageBody(messageId: Long, body: String): InsertResult {
    val type = MessageTypes.BASE_INBOX_TYPE or MessageTypes.SECURE_MESSAGE_BIT or MessageTypes.PUSH_MESSAGE_BIT
    return updateMessageBodyAndType(messageId, body, MessageTypes.TOTAL_MASK, type)
  }

  fun getViewedIncomingMessages(threadId: Long): List<MarkedMessageInfo> {
    return readableDatabase
      .select(ID, FROM_RECIPIENT_ID, DATE_RECEIVED, DATE_SENT, TYPE, THREAD_ID, STORY_TYPE)
      .from(TABLE_NAME)
      .where("$THREAD_ID = ? AND $VIEWED_COLUMN > 0 AND $TYPE & ${MessageTypes.BASE_INBOX_TYPE} = ${MessageTypes.BASE_INBOX_TYPE}", threadId)
      .run()
      .readToList { it.toMarkedMessageInfo(outgoing = false) }
  }

  fun setIncomingMessageViewed(messageId: Long): MarkedMessageInfo? {
    val results = setIncomingMessagesViewed(listOf(messageId))
    return if (results.isEmpty()) {
      null
    } else {
      results[0]
    }
  }

  fun setIncomingMessagesViewed(messageIds: List<Long>): List<MarkedMessageInfo> {
    if (messageIds.isEmpty()) {
      return emptyList()
    }

    val results: List<MarkedMessageInfo> = readableDatabase
      .select(ID, FROM_RECIPIENT_ID, DATE_SENT, DATE_RECEIVED, TYPE, THREAD_ID, STORY_TYPE)
      .from(TABLE_NAME)
      .where("$ID IN (${Util.join(messageIds, ",")}) AND $VIEWED_COLUMN = 0")
      .run()
      .readToList { cursor ->
        val type = cursor.requireLong(TYPE)

        if (MessageTypes.isSecureType(type) && MessageTypes.isInboxType(type)) {
          cursor.toMarkedMessageInfo(outgoing = false)
        } else {
          null
        }
      }
      .filterNotNull()

    val currentTime = System.currentTimeMillis()
    SqlUtil
      .buildCollectionQuery(ID, results.map { it.messageId.id })
      .forEach { query ->
        writableDatabase
          .update(TABLE_NAME)
          .values(
            VIEWED_COLUMN to 1,
            RECEIPT_TIMESTAMP to currentTime
          )
          .where(query.where, query.whereArgs)
          .run()
      }

    val threadsUpdated: Set<Long> = results
      .map { it.threadId }
      .toSet()

    val storyRecipientsUpdated: Set<RecipientId> = results
      .filter { it.storyType.isStory }
      .mapNotNull { threads.getRecipientIdForThreadId(it.threadId) }
      .toSet()

    notifyConversationListeners(threadsUpdated)
    notifyConversationListListeners()
    AppDependencies.databaseObserver.notifyStoryObservers(storyRecipientsUpdated)

    return results
  }

  fun setOutgoingGiftsRevealed(messageIds: List<Long>): List<MarkedMessageInfo> {
    val results: List<MarkedMessageInfo> = readableDatabase
      .select(ID, TO_RECIPIENT_ID, DATE_SENT, DATE_RECEIVED, THREAD_ID, STORY_TYPE)
      .from(TABLE_NAME)
      .where("""$ID IN (${Util.join(messageIds, ",")}) AND ($outgoingTypeClause) AND ($TYPE & ${MessageTypes.SPECIAL_TYPES_MASK} = ${MessageTypes.SPECIAL_TYPE_GIFT_BADGE}) AND $VIEWED_COLUMN = 0""")
      .run()
      .readToList { it.toMarkedMessageInfo(outgoing = true) }

    val currentTime = System.currentTimeMillis()
    SqlUtil
      .buildCollectionQuery(ID, results.map { it.messageId.id })
      .forEach { query ->
        writableDatabase
          .update(TABLE_NAME)
          .values(
            VIEWED_COLUMN to 1,
            RECEIPT_TIMESTAMP to currentTime
          )
          .where(query.where, query.whereArgs)
          .run()
      }

    val threadsUpdated = results
      .map { it.threadId }
      .toSet()

    notifyConversationListeners(threadsUpdated)
    return results
  }

  fun insertCallLog(recipientId: RecipientId, type: Long, timestamp: Long, outgoing: Boolean): InsertResult {
    val recipient = Recipient.resolved(recipientId)
    val threadIdResult = threads.getOrCreateThreadIdResultFor(recipient.id, recipient.isGroup)
    val threadId = threadIdResult.threadId

    val values = contentValuesOf(
      FROM_RECIPIENT_ID to if (outgoing) Recipient.self().id.serialize() else recipientId.serialize(),
      FROM_DEVICE_ID to 1,
      TO_RECIPIENT_ID to if (outgoing) recipientId.serialize() else Recipient.self().id.serialize(),
      DATE_RECEIVED to System.currentTimeMillis(),
      DATE_SENT to timestamp,
      READ to 1,
      TYPE to type,
      THREAD_ID to threadId
    )

    val messageId = writableDatabase.insert(TABLE_NAME, null, values)

    threads.update(threadId, true)

    notifyConversationListeners(threadId)
    TrimThreadJob.enqueueAsync(threadId)

    return InsertResult(
      messageId = messageId,
      threadId = threadId,
      threadWasNewlyCreated = threadIdResult.newlyCreated
    )
  }

  fun updateCallLog(messageId: Long, type: Long) {
    writableDatabase
      .update(TABLE_NAME)
      .values(
        TYPE to type,
        READ to 1
      )
      .where("$ID = ?", messageId)
      .run()

    val threadId = getThreadIdForMessage(messageId)

    threads.update(threadId, true)

    notifyConversationListeners(threadId)
    AppDependencies.databaseObserver.notifyMessageUpdateObservers(MessageId(messageId))
  }

  fun insertGroupCall(
    groupRecipientId: RecipientId,
    sender: RecipientId,
    timestamp: Long,
    eraId: String,
    joinedUuids: Collection<UUID>,
    isCallFull: Boolean,
    isIncomingGroupCallRingingOnLocalDevice: Boolean
  ): MessageId {
    val recipient = Recipient.resolved(groupRecipientId)
    val threadId = threads.getOrCreateThreadIdFor(recipient)
    val messageId: MessageId = writableDatabase.withinTransaction { db ->
      val self = Recipient.self()
      val markRead = joinedUuids.contains(self.requireServiceId().rawUuid) || self.id == sender
      val updateDetails: ByteArray = GroupCallUpdateDetails(
        eraId = eraId,
        startedCallUuid = Recipient.resolved(sender).requireServiceId().toString(),
        startedCallTimestamp = timestamp,
        inCallUuids = joinedUuids.map { it.toString() },
        isCallFull = isCallFull,
        localUserJoined = joinedUuids.contains(Recipient.self().requireServiceId().rawUuid),
        isRingingOnLocalDevice = isIncomingGroupCallRingingOnLocalDevice
      ).encode()

      val values = contentValuesOf(
        FROM_RECIPIENT_ID to sender.serialize(),
        FROM_DEVICE_ID to 1,
        TO_RECIPIENT_ID to groupRecipientId.serialize(),
        DATE_RECEIVED to timestamp,
        DATE_SENT to timestamp,
        READ to if (markRead) 1 else 0,
        BODY to Base64.encodeWithPadding(updateDetails),
        TYPE to MessageTypes.GROUP_CALL_TYPE,
        THREAD_ID to threadId
      )

      val messageId = MessageId(db.insert(TABLE_NAME, null, values))
      threads.incrementUnread(threadId, 1, 0)
      threads.update(threadId, true)

      messageId
    }

    notifyConversationListeners(threadId)
    TrimThreadJob.enqueueAsync(threadId)

    return messageId
  }

  /**
   * Updates the timestamps associated with the given message id to the given ts
   */
  fun updateCallTimestamps(messageId: Long, timestamp: Long) {
    val message = try {
      getMessageRecord(messageId = messageId)
    } catch (e: NoSuchMessageException) {
      error("Message $messageId does not exist")
    }

    val updateDetail = GroupCallUpdateDetailsUtil.parse(message.body)
    val contentValues = contentValuesOf(
      BODY to Base64.encodeWithPadding(updateDetail.newBuilder().startedCallTimestamp(timestamp).build().encode()),
      DATE_SENT to timestamp,
      DATE_RECEIVED to timestamp
    )

    val query = buildTrueUpdateQuery(ID_WHERE, buildArgs(messageId), contentValues)
    val updated = writableDatabase.update(TABLE_NAME, contentValues, query.where, query.whereArgs) > 0

    if (updated) {
      notifyConversationListeners(message.threadId)
    }
  }

  /**
   * Clears the flag in GroupCallUpdateDetailsUtil that specifies that the call is ringing on the local device.
   * Called when cleaning up the call ringing state (which can get out of sync in the case of an application crash)
   */
  fun clearIsRingingOnLocalDeviceFlag(messageIds: Collection<Long>) {
    writableDatabase.withinTransaction { db ->
      val queries = SqlUtil.buildCollectionQuery(ID, messageIds)

      for (query in queries) {
        val messageIdBodyPairs = db.select(ID, BODY)
          .from(TABLE_NAME)
          .where(query.where, query.whereArgs)
          .run()
          .readToList { cursor ->
            cursor.requireLong(ID) to cursor.requireString(BODY)
          }

        for ((messageId, body) in messageIdBodyPairs) {
          val oldBody = GroupCallUpdateDetailsUtil.parse(body)
          if (!oldBody.isRingingOnLocalDevice) {
            continue
          }

          val newBody = GroupCallUpdateDetailsUtil.createUpdatedBody(oldBody, oldBody.inCallUuids, oldBody.isCallFull, false)

          db.update(TABLE_NAME)
            .values(BODY to newBody)
            .where(ID_WHERE, messageId)
            .run()
        }
      }
    }
  }

  fun updateGroupCall(
    messageId: Long,
    eraId: String,
    joinedUuids: Collection<UUID>,
    isCallFull: Boolean,
    isRingingOnLocalDevice: Boolean
  ): MessageId {
    writableDatabase.withinTransaction { db ->
      val message = try {
        getMessageRecord(messageId = messageId)
      } catch (e: NoSuchMessageException) {
        error("Message $messageId does not exist.")
      }

      val updateDetail = GroupCallUpdateDetailsUtil.parse(message.body)
      val containsSelf = joinedUuids.contains(SignalStore.account.requireAci().rawUuid)
      val sameEraId = updateDetail.eraId == eraId && !Util.isEmpty(eraId)
      val inCallUuids = if (sameEraId) joinedUuids.map { it.toString() } else emptyList()
      val body = GroupCallUpdateDetailsUtil.createUpdatedBody(updateDetail, inCallUuids, isCallFull, isRingingOnLocalDevice)
      val contentValues = contentValuesOf(
        BODY to body
      )

      if (sameEraId && (containsSelf || updateDetail.localUserJoined)) {
        contentValues.put(READ, 1)
      }

      val query = buildTrueUpdateQuery(ID_WHERE, buildArgs(messageId), contentValues)
      val updated = db.update(TABLE_NAME, contentValues, query.where, query.whereArgs) > 0

      if (updated) {
        notifyConversationListeners(message.threadId)
      }
    }

    return MessageId(messageId)
  }

  fun updatePreviousGroupCall(
    threadId: Long,
    peekGroupCallEraId: String?,
    peekJoinedUuids: Collection<UUID>,
    isCallFull: Boolean,
    isRingingOnLocalDevice: Boolean
  ) {
    writableDatabase.withinTransaction { db ->
      val cursor = db
        .select(*MMS_PROJECTION)
        .from(TABLE_NAME)
        .where("$TYPE = ? AND $THREAD_ID = ?", MessageTypes.GROUP_CALL_TYPE, threadId)
        .orderBy("$DATE_RECEIVED DESC")
        .limit(1)
        .run()

      MmsReader(cursor).use { reader ->
        val record = reader.getNext() ?: return@withinTransaction false
        val groupCallUpdateDetails = GroupCallUpdateDetailsUtil.parse(record.body)
        val containsSelf = peekJoinedUuids.contains(SignalStore.account.requireAci().rawUuid)
        val sameEraId = groupCallUpdateDetails.eraId == peekGroupCallEraId && !Util.isEmpty(peekGroupCallEraId)

        val inCallUuids = if (sameEraId) {
          peekJoinedUuids.map { it.toString() }.toList()
        } else {
          emptyList()
        }

        val contentValues = contentValuesOf(
          BODY to GroupCallUpdateDetailsUtil.createUpdatedBody(groupCallUpdateDetails, inCallUuids, isCallFull, isRingingOnLocalDevice)
        )

        if (sameEraId && (containsSelf || groupCallUpdateDetails.localUserJoined)) {
          contentValues.put(READ, 1)
        }

        val query = buildTrueUpdateQuery(ID_WHERE, buildArgs(record.id), contentValues)
        val updated = db.update(TABLE_NAME, contentValues, query.where, query.whereArgs) > 0

        if (updated) {
          notifyConversationListeners(threadId)
        }
      }
    }
  }

  fun insertEditMessageInbox(mediaMessage: IncomingMessage, targetMessage: MmsMessageRecord): Optional<InsertResult> {
    val insertResult = insertMessageInbox(retrieved = mediaMessage, editedMessage = targetMessage, notifyObservers = false)

    if (insertResult.isPresent) {
      val (messageId) = insertResult.get()

      if (targetMessage.expireStarted > 0) {
        markExpireStarted(messageId, targetMessage.expireStarted)
      }

      writableDatabase.update(TABLE_NAME)
        .values(LATEST_REVISION_ID to messageId)
        .where("$ID = ? OR $LATEST_REVISION_ID = ?", targetMessage.id, targetMessage.id)
        .run()

      reactions.moveReactionsToNewMessage(newMessageId = messageId, previousId = targetMessage.id)

      notifyConversationListeners(targetMessage.threadId)
    }

    return insertResult
  }

  fun insertProfileNameChangeMessages(recipient: Recipient, newProfileName: String, previousProfileName: String) {
    writableDatabase.withinTransaction { db ->
      val groupRecords = groups.getGroupsContainingMember(recipient.id, false)

      val extras = MessageExtras(
        profileChangeDetails = ProfileChangeDetails(profileNameChange = ProfileChangeDetails.StringChange(previous = previousProfileName, newValue = newProfileName))
      )

      val threadIdsToUpdate = mutableListOf<Long?>().apply {
        add(threads.getThreadIdFor(recipient.id))
        addAll(
          groupRecords
            .filter { it.isActive }
            .map { threads.getThreadIdFor(it.recipientId) }
        )
      }

      threadIdsToUpdate
        .filterNotNull()
        .forEach { threadId ->
          val values = contentValuesOf(
            FROM_RECIPIENT_ID to recipient.id.serialize(),
            FROM_DEVICE_ID to 1,
            TO_RECIPIENT_ID to Recipient.self().id.serialize(),
            DATE_RECEIVED to System.currentTimeMillis(),
            DATE_SENT to System.currentTimeMillis(),
            READ to 1,
            TYPE to MessageTypes.PROFILE_CHANGE_TYPE,
            THREAD_ID to threadId,
            MESSAGE_EXTRAS to extras.encode()
          )
          db.insert(TABLE_NAME, null, values)
          notifyConversationListeners(threadId)
          TrimThreadJob.enqueueAsync(threadId)
        }

      groupRecords.filter { it.isV2Group }.forEach {
        SignalDatabase.nameCollisions.handleGroupNameCollisions(it.id.requireV2(), setOf(recipient.id))
      }
    }
  }

  fun insertLearnedProfileNameChangeMessage(recipient: Recipient, e164: String?, username: String?) {
    if ((e164 == null && username == null) || (e164 != null && username != null)) {
      Log.w(TAG, "Learn profile event expects an e164 or username")
      return
    }

    val threadId: Long? = SignalDatabase.threads.getThreadIdFor(recipient.id)

    if (threadId != null) {
      val extras = MessageExtras(
        profileChangeDetails = ProfileChangeDetails(learnedProfileName = ProfileChangeDetails.LearnedProfileName(e164 = e164, username = username))
      )

      writableDatabase
        .insertInto(TABLE_NAME)
        .values(
          FROM_RECIPIENT_ID to recipient.id.serialize(),
          FROM_DEVICE_ID to 1,
          TO_RECIPIENT_ID to Recipient.self().id.serialize(),
          DATE_RECEIVED to System.currentTimeMillis(),
          DATE_SENT to System.currentTimeMillis(),
          READ to 1,
          TYPE to MessageTypes.PROFILE_CHANGE_TYPE,
          THREAD_ID to threadId,
          MESSAGE_EXTRAS to extras.encode()
        )
        .run()

      notifyConversationListeners(threadId)
    }
  }

  fun insertGroupV1MigrationEvents(recipientId: RecipientId, threadId: Long, membershipChange: GroupMigrationMembershipChange) {
    insertGroupV1MigrationNotification(recipientId, threadId)
    if (!membershipChange.isEmpty) {
      insertGroupV1MigrationMembershipChanges(recipientId, threadId, membershipChange)
    }
    notifyConversationListeners(threadId)
    TrimThreadJob.enqueueAsync(threadId)
  }

  private fun insertGroupV1MigrationNotification(recipientId: RecipientId, threadId: Long) {
    insertGroupV1MigrationMembershipChanges(recipientId, threadId, GroupMigrationMembershipChange.empty())
  }

  private fun insertGroupV1MigrationMembershipChanges(recipientId: RecipientId, threadId: Long, membershipChange: GroupMigrationMembershipChange) {
    val values = contentValuesOf(
      FROM_RECIPIENT_ID to recipientId.serialize(),
      FROM_DEVICE_ID to 1,
      TO_RECIPIENT_ID to Recipient.self().id.serialize(),
      DATE_RECEIVED to System.currentTimeMillis(),
      DATE_SENT to System.currentTimeMillis(),
      READ to 1,
      TYPE to MessageTypes.GV1_MIGRATION_TYPE,
      THREAD_ID to threadId
    )

    if (!membershipChange.isEmpty) {
      values.put(BODY, membershipChange.serialize())
    }

    databaseHelper.signalWritableDatabase.insert(TABLE_NAME, null, values)
  }

  fun insertNumberChangeMessages(recipientId: RecipientId) {
    val groupRecords = groups.getGroupsContainingMember(recipientId, false)

    writableDatabase.withinTransaction { db ->
      val threadIdsToUpdate = mutableListOf<Long?>().apply {
        add(threads.getThreadIdFor(recipientId))
        addAll(
          groupRecords
            .filter { it.isActive }
            .map { threads.getThreadIdFor(it.recipientId) }
        )
      }

      threadIdsToUpdate
        .filterNotNull()
        .forEach { threadId: Long ->
          val values = contentValuesOf(
            FROM_RECIPIENT_ID to recipientId.serialize(),
            FROM_DEVICE_ID to 1,
            TO_RECIPIENT_ID to Recipient.self().id.serialize(),
            DATE_RECEIVED to System.currentTimeMillis(),
            DATE_SENT to System.currentTimeMillis(),
            READ to 1,
            TYPE to MessageTypes.CHANGE_NUMBER_TYPE,
            THREAD_ID to threadId,
            BODY to null
          )

          db.insert(TABLE_NAME, null, values)
          threads.update(threadId, true)

          TrimThreadJob.enqueueAsync(threadId)
          notifyConversationListeners(threadId)
        }
    }
  }

  fun insertBoostRequestMessage(recipientId: RecipientId, threadId: Long) {
    writableDatabase
      .insertInto(TABLE_NAME)
      .values(
        FROM_RECIPIENT_ID to recipientId.serialize(),
        FROM_DEVICE_ID to 1,
        TO_RECIPIENT_ID to Recipient.self().id.serialize(),
        DATE_RECEIVED to System.currentTimeMillis(),
        DATE_SENT to System.currentTimeMillis(),
        READ to 1,
        TYPE to MessageTypes.RELEASE_CHANNEL_DONATION_REQUEST_TYPE,
        THREAD_ID to threadId,
        BODY to null
      )
      .run()
  }

  fun insertThreadMergeEvent(recipientId: RecipientId, threadId: Long, event: ThreadMergeEvent) {
    writableDatabase
      .insertInto(TABLE_NAME)
      .values(
        FROM_RECIPIENT_ID to recipientId.serialize(),
        FROM_DEVICE_ID to 1,
        TO_RECIPIENT_ID to Recipient.self().id.serialize(),
        DATE_RECEIVED to System.currentTimeMillis(),
        DATE_SENT to System.currentTimeMillis(),
        READ to 1,
        TYPE to MessageTypes.THREAD_MERGE_TYPE,
        THREAD_ID to threadId,
        BODY to Base64.encodeWithPadding(event.encode())
      )
      .run()
    AppDependencies.databaseObserver.notifyConversationListeners(threadId)
  }

  fun insertSessionSwitchoverEvent(recipientId: RecipientId, threadId: Long, event: SessionSwitchoverEvent) {
    writableDatabase
      .insertInto(TABLE_NAME)
      .values(
        FROM_RECIPIENT_ID to recipientId.serialize(),
        FROM_DEVICE_ID to 1,
        TO_RECIPIENT_ID to Recipient.self().id.serialize(),
        DATE_RECEIVED to System.currentTimeMillis(),
        DATE_SENT to System.currentTimeMillis(),
        READ to 1,
        TYPE to MessageTypes.SESSION_SWITCHOVER_TYPE,
        THREAD_ID to threadId,
        BODY to Base64.encodeWithPadding(event.encode())
      )
      .run()
    AppDependencies.databaseObserver.notifyConversationListeners(threadId)
  }

  fun insertSmsExportMessage(recipientId: RecipientId, threadId: Long) {
    val updated = writableDatabase.withinTransaction { db ->
      if (messages.hasSmsExportMessage(threadId)) {
        false
      } else {
        db.insertInto(TABLE_NAME)
          .values(
            FROM_RECIPIENT_ID to recipientId.serialize(),
            FROM_DEVICE_ID to 1,
            TO_RECIPIENT_ID to Recipient.self().id.serialize(),
            DATE_RECEIVED to System.currentTimeMillis(),
            DATE_SENT to System.currentTimeMillis(),
            READ to 1,
            TYPE to MessageTypes.SMS_EXPORT_TYPE,
            THREAD_ID to threadId,
            BODY to null
          )
          .run()
        true
      }
    }

    if (updated) {
      AppDependencies.databaseObserver.notifyConversationListeners(threadId)
    }
  }

  fun endTransaction(database: SQLiteDatabase) {
    database.endTransaction()
  }

  fun ensureMigration() {
    databaseHelper.signalWritableDatabase
  }

  fun isViewOnce(messageId: Long): Boolean {
    return readableDatabase
      .exists(TABLE_NAME)
      .where("$ID = ? AND $VIEW_ONCE > 0", messageId)
      .run()
  }

  fun isStory(messageId: Long): Boolean {
    return readableDatabase
      .exists(TABLE_NAME)
      .where("$IS_STORY_CLAUSE AND $ID = ?", messageId)
      .run()
  }

  fun getOutgoingStoriesTo(recipientId: RecipientId): Reader {
    val recipient = Recipient.resolved(recipientId)
    val threadId: Long? = if (recipient.isGroup) {
      threads.getThreadIdFor(recipientId)
    } else {
      null
    }

    var where = "$IS_STORY_CLAUSE AND ($outgoingTypeClause)"
    val whereArgs: Array<String>

    if (threadId == null) {
      where += " AND $FROM_RECIPIENT_ID = ?"
      whereArgs = buildArgs(recipientId)
    } else {
      where += " AND $THREAD_ID = ?"
      whereArgs = buildArgs(threadId)
    }

    return MmsReader(rawQueryWithAttachments(where, whereArgs))
  }

  fun getAllOutgoingStories(reverse: Boolean, limit: Int): Reader {
    val where = "$IS_STORY_CLAUSE AND ($outgoingTypeClause)"
    return MmsReader(rawQueryWithAttachments(where, null, reverse, limit.toLong()))
  }

  fun markAllIncomingStoriesRead(): List<MarkedMessageInfo> {
    val where = "$IS_STORY_CLAUSE AND NOT ($outgoingTypeClause) AND $READ = 0"
    val markedMessageInfos = setMessagesRead(where, null)
    notifyConversationListListeners()
    return markedMessageInfos
  }

  fun markAllCallEventsRead(): List<MarkedMessageInfo> {
    val where = "$IS_CALL_TYPE_CLAUSE AND $READ = 0"
    val markedMessageInfos = setMessagesRead(where, null)
    notifyConversationListListeners()
    return markedMessageInfos
  }

  fun markAllFailedStoriesNotified() {
    val where = "$IS_STORY_CLAUSE AND ($outgoingTypeClause) AND $NOTIFIED = 0 AND ($TYPE & ${MessageTypes.BASE_TYPE_MASK}) = ${MessageTypes.BASE_SENT_FAILED_TYPE}"

    writableDatabase
      .update("$TABLE_NAME INDEXED BY $INDEX_THREAD_STORY_SCHEDULED_DATE_LATEST_REVISION_ID")
      .values(NOTIFIED to 1)
      .where(where)
      .run()
    notifyConversationListListeners()
  }

  fun markOnboardingStoryRead() {
    val recipientId = SignalStore.releaseChannel.releaseChannelRecipientId ?: return
    val where = "$IS_STORY_CLAUSE AND NOT ($outgoingTypeClause) AND $READ = 0 AND $FROM_RECIPIENT_ID = ?"
    val markedMessageInfos = setMessagesRead(where, buildArgs(recipientId))

    if (markedMessageInfos.isNotEmpty()) {
      notifyConversationListListeners()
    }
  }

  fun getAllStoriesFor(recipientId: RecipientId, limit: Int): Reader {
    val threadId = threads.getThreadIdIfExistsFor(recipientId)
    val where = "$IS_STORY_CLAUSE AND $THREAD_ID = ?"
    val whereArgs = buildArgs(threadId)
    val cursor = rawQueryWithAttachments(where, whereArgs, false, limit.toLong())
    return MmsReader(cursor)
  }

  fun getUnreadStories(recipientId: RecipientId, limit: Int): Reader {
    val threadId = threads.getThreadIdIfExistsFor(recipientId)
    val query = "$IS_STORY_CLAUSE AND NOT ($outgoingTypeClause) AND $THREAD_ID = ? AND $VIEWED_COLUMN = ?"
    val args = buildArgs(threadId, 0)
    return MmsReader(rawQueryWithAttachments(query, args, false, limit.toLong()))
  }

  fun getUnreadMissedCallCount(): Long {
    return readableDatabase
      .select("COUNT(*)")
      .from(TABLE_NAME)
      .where(
        "($TYPE = ? OR $TYPE = ?) AND $READ = ?",
        MessageTypes.MISSED_AUDIO_CALL_TYPE,
        MessageTypes.MISSED_VIDEO_CALL_TYPE,
        0
      )
      .run()
      .readToSingleLong(0L)
  }

  fun getParentStoryIdForGroupReply(messageId: Long): GroupReply? {
    return readableDatabase
      .select(PARENT_STORY_ID)
      .from(TABLE_NAME)
      .where("$ID = ?", messageId)
      .run()
      .readToSingleObject { cursor ->
        val parentStoryId: ParentStoryId? = ParentStoryId.deserialize(cursor.requireLong(PARENT_STORY_ID))
        if (parentStoryId != null && parentStoryId.isGroupReply()) {
          parentStoryId as GroupReply
        } else {
          null
        }
      }
  }

  fun getStoryViewState(recipientId: RecipientId): StoryViewState {
    if (!isFeatureEnabled()) {
      return StoryViewState.NONE
    }
    val threadId = threads.getThreadIdIfExistsFor(recipientId)
    return getStoryViewState(threadId)
  }

  /**
   * Synchronizes whether we've viewed a recipient's story based on incoming sync messages.
   */
  fun updateViewedStories(targetTimestamps: Set<Long>) {
    val timestamps: String = targetTimestamps
      .joinToString(",")

    writableDatabase.withinTransaction { db ->
      db.select(FROM_RECIPIENT_ID)
        .from(TABLE_NAME)
        .where("$IS_STORY_CLAUSE AND $DATE_SENT IN ($timestamps) AND NOT ($outgoingTypeClause) AND $VIEWED_COLUMN > 0")
        .run()
        .readToList { cursor -> RecipientId.from(cursor.requireLong(FROM_RECIPIENT_ID)) }
        .forEach { id -> recipients.updateLastStoryViewTimestamp(id) }
    }
  }

  @VisibleForTesting
  fun getStoryViewState(threadId: Long): StoryViewState {
    val hasStories = readableDatabase
      .exists(TABLE_NAME)
      .where("$IS_STORY_CLAUSE AND $THREAD_ID = ?", threadId)
      .run()

    if (!hasStories) {
      return StoryViewState.NONE
    }

    val hasUnviewedStories = readableDatabase
      .exists(TABLE_NAME)
      .where("$IS_STORY_CLAUSE AND $THREAD_ID = ? AND $VIEWED_COLUMN = ? AND NOT ($outgoingTypeClause)", threadId, 0)
      .run()

    return if (hasUnviewedStories) {
      StoryViewState.UNVIEWED
    } else {
      StoryViewState.VIEWED
    }
  }

  fun isOutgoingStoryAlreadyInDatabase(recipientId: RecipientId, sentTimestamp: Long): Boolean {
    return readableDatabase
      .exists(TABLE_NAME)
      .where("$TO_RECIPIENT_ID = ? AND $STORY_TYPE > 0 AND $DATE_SENT = ? AND ($outgoingTypeClause)", recipientId, sentTimestamp)
      .run()
  }

  @Throws(NoSuchMessageException::class)
  fun getStoryId(authorId: RecipientId, sentTimestamp: Long): MessageId {
    return readableDatabase
      .select(ID)
      .from(TABLE_NAME)
      .where("$IS_STORY_CLAUSE AND $DATE_SENT = ? AND $FROM_RECIPIENT_ID = ?", sentTimestamp, authorId)
      .run()
      .readToSingleObject { cursor ->
        MessageId(CursorUtil.requireLong(cursor, ID))
      } ?: throw NoSuchMessageException("No story sent at $sentTimestamp")
  }

  fun getUnreadStoryThreadRecipientIds(): List<RecipientId> {
    val query = """
      SELECT DISTINCT ${ThreadTable.TABLE_NAME}.${ThreadTable.RECIPIENT_ID}
      FROM $TABLE_NAME 
        JOIN ${ThreadTable.TABLE_NAME} ON $TABLE_NAME.$THREAD_ID = ${ThreadTable.TABLE_NAME}.${ThreadTable.ID}
      WHERE 
        $IS_STORY_CLAUSE AND 
        ($outgoingTypeClause) = 0 AND 
        $VIEWED_COLUMN = 0 AND 
        $TABLE_NAME.$READ = 0
      """

    return readableDatabase
      .rawQuery(query, null)
      .readToList { RecipientId.from(it.getLong(0)) }
  }

  fun hasFailedOutgoingStory(): Boolean {
    val where = "$IS_STORY_CLAUSE AND ($outgoingTypeClause) AND $NOTIFIED = 0 AND ($TYPE & ${MessageTypes.BASE_TYPE_MASK}) = ${MessageTypes.BASE_SENT_FAILED_TYPE}"
    return readableDatabase.exists(TABLE_NAME).where(where).run()
  }

  fun getOrderedStoryRecipientsAndIds(isOutgoingOnly: Boolean): List<StoryResult> {
    val query = """
      SELECT
        $TABLE_NAME.$DATE_SENT AS sent_timestamp,
        $TABLE_NAME.$ID AS mms_id,
        ${ThreadTable.TABLE_NAME}.${ThreadTable.RECIPIENT_ID},
        ($outgoingTypeClause) AS is_outgoing,
        $VIEWED_COLUMN,
        $TABLE_NAME.$DATE_SENT,
        $RECEIPT_TIMESTAMP,
        ($outgoingTypeClause) = 0 AND $VIEWED_COLUMN = 0 AS is_unread
        FROM $TABLE_NAME 
          JOIN ${ThreadTable.TABLE_NAME} ON $TABLE_NAME.$THREAD_ID = ${ThreadTable.TABLE_NAME}.${ThreadTable.ID}
        WHERE
          $STORY_TYPE > 0 AND 
          $REMOTE_DELETED = 0
          ${if (isOutgoingOnly) " AND is_outgoing != 0" else ""}
        ORDER BY
          is_unread DESC,
          CASE
            WHEN is_outgoing = 0 AND $VIEWED_COLUMN = 0 THEN $TABLE_NAME.$DATE_SENT
            WHEN is_outgoing = 0 AND $VIEWED_COLUMN > 0 THEN $RECEIPT_TIMESTAMP
            WHEN is_outgoing = 1 THEN $TABLE_NAME.$DATE_SENT
          END DESC
      """

    return readableDatabase
      .rawQuery(query, null)
      .readToList { cursor ->
        StoryResult(
          RecipientId.from(CursorUtil.requireLong(cursor, ThreadTable.RECIPIENT_ID)),
          CursorUtil.requireLong(cursor, "mms_id"),
          CursorUtil.requireLong(cursor, "sent_timestamp"),
          CursorUtil.requireBoolean(cursor, "is_outgoing")
        )
      }
  }

  fun getStoryReplies(parentStoryId: Long): Cursor {
    val where = "$PARENT_STORY_ID = ?"
    val whereArgs = buildArgs(parentStoryId)
    return rawQueryWithAttachments(where, whereArgs, false, 0)
  }

  fun getNumberOfStoryReplies(parentStoryId: Long): Int {
    return readableDatabase
      .select("COUNT(*)")
      .from(TABLE_NAME)
      .where("$PARENT_STORY_ID = ?", parentStoryId)
      .run()
      .readToSingleInt()
  }

  fun containsStories(threadId: Long): Boolean {
    return readableDatabase
      .exists(TABLE_NAME)
      .where("$THREAD_ID = ? AND $STORY_TYPE > 0", threadId)
      .run()
  }

  fun hasSelfReplyInStory(parentStoryId: Long): Boolean {
    return readableDatabase
      .exists(TABLE_NAME)
      .where("$PARENT_STORY_ID = ? AND ($outgoingTypeClause)", -parentStoryId)
      .run()
  }

  fun hasGroupReplyOrReactionInStory(parentStoryId: Long): Boolean {
    return hasSelfReplyInStory(-parentStoryId)
  }

  fun getOldestStorySendTimestamp(hasSeenReleaseChannelStories: Boolean): Long? {
    val releaseChannelThreadId = getReleaseChannelThreadId(hasSeenReleaseChannelStories)

    return readableDatabase
      .select(DATE_SENT)
      .from(TABLE_NAME)
      .where("$IS_STORY_CLAUSE AND $THREAD_ID != ?", releaseChannelThreadId)
      .limit(1)
      .orderBy("$DATE_SENT ASC")
      .run()
      .readToSingleObject { it.getLong(0) }
  }

  @VisibleForTesting
  fun deleteGroupStoryReplies(parentStoryId: Long) {
    writableDatabase
      .delete(TABLE_NAME)
      .where("$PARENT_STORY_ID = ?", parentStoryId)
      .run()
  }

  fun deleteStoriesOlderThan(timestamp: Long, hasSeenReleaseChannelStories: Boolean): Int {
    return writableDatabase.withinTransaction { db ->
      val releaseChannelThreadId = getReleaseChannelThreadId(hasSeenReleaseChannelStories)
      val storiesBeforeTimestampWhere = "$IS_STORY_CLAUSE AND $DATE_SENT < ? AND $THREAD_ID != ?"
      val sharedArgs = buildArgs(timestamp, releaseChannelThreadId)

      val deleteStoryRepliesQuery = """
        DELETE FROM $TABLE_NAME 
        WHERE 
          $PARENT_STORY_ID > 0 AND 
          $PARENT_STORY_ID IN (
            SELECT $ID 
            FROM $TABLE_NAME 
            WHERE $storiesBeforeTimestampWhere
          )
        """

      val disassociateQuoteQuery = """
        UPDATE $TABLE_NAME 
        SET 
          $QUOTE_MISSING = 1, 
          $QUOTE_BODY = '' 
        WHERE 
          $PARENT_STORY_ID < 0 AND 
          ABS($PARENT_STORY_ID) IN (
            SELECT $ID 
            FROM $TABLE_NAME 
            WHERE $storiesBeforeTimestampWhere
          )
        """

      val storyRepliesQuery = """
        SELECT $ID FROM $TABLE_NAME
        WHERE 
          $PARENT_STORY_ID < 0 AND 
          ABS($PARENT_STORY_ID) IN (
            SELECT $ID 
            FROM $TABLE_NAME 
            WHERE $storiesBeforeTimestampWhere
          )
        """

      db.execSQL(deleteStoryRepliesQuery, sharedArgs)
      db.execSQL(disassociateQuoteQuery, sharedArgs)
      db.rawQuery(storyRepliesQuery, sharedArgs).forEach { cursor: Cursor ->
        val mmsId = cursor.requireLong(ID)
        attachments.deleteAttachmentsForMessage(mmsId)
      }

      db.select(FROM_RECIPIENT_ID)
        .from(TABLE_NAME)
        .where(storiesBeforeTimestampWhere, sharedArgs)
        .run()
        .readToList { RecipientId.from(it.requireLong(FROM_RECIPIENT_ID)) }
        .forEach { id -> AppDependencies.databaseObserver.notifyStoryObservers(id) }

      val deletedStoryCount = db.select(ID)
        .from(TABLE_NAME)
        .where(storiesBeforeTimestampWhere, sharedArgs)
        .run()
        .use { cursor ->
          while (cursor.moveToNext()) {
            deleteMessage(cursor.requireLong(ID))
          }

          cursor.count
        }

      if (deletedStoryCount > 0) {
        OptimizeMessageSearchIndexJob.enqueue()
      }

      deletedStoryCount
    }
  }

  /**
   * Delete all the stories received from the recipient in 1:1 stories
   */
  fun deleteStoriesForRecipient(recipientId: RecipientId): Int {
    return writableDatabase.withinTransaction { db ->
      val threadId = threads.getThreadIdFor(recipientId) ?: return@withinTransaction 0
      val storesInRecipientThread = "$IS_STORY_CLAUSE AND $THREAD_ID = ?"
      val sharedArgs = buildArgs(threadId)

      val deleteStoryRepliesQuery = """
        DELETE FROM $TABLE_NAME 
        WHERE 
          $PARENT_STORY_ID > 0 AND 
          $PARENT_STORY_ID IN (
            SELECT $ID 
            FROM $TABLE_NAME 
            WHERE $storesInRecipientThread
          )
        """

      val disassociateQuoteQuery = """
        UPDATE $TABLE_NAME 
        SET 
          $QUOTE_MISSING = 1, 
          $QUOTE_BODY = '' 
        WHERE 
          $PARENT_STORY_ID < 0 AND 
          ABS($PARENT_STORY_ID) IN (
            SELECT $ID 
            FROM $TABLE_NAME 
            WHERE $storesInRecipientThread
          )
        """

      val storyRepliesQuery = """
        SELECT $ID FROM $TABLE_NAME
        WHERE 
          $PARENT_STORY_ID < 0 AND 
          ABS($PARENT_STORY_ID) IN (
            SELECT $ID 
            FROM $TABLE_NAME 
            WHERE $storesInRecipientThread
          )
        """

      db.execSQL(deleteStoryRepliesQuery, sharedArgs)
      db.execSQL(disassociateQuoteQuery, sharedArgs)
      db.rawQuery(storyRepliesQuery, sharedArgs).forEach { cursor: Cursor ->
        val mmsId = cursor.requireLong(ID)
        attachments.deleteAttachmentsForMessage(mmsId)
      }

      AppDependencies.databaseObserver.notifyStoryObservers(recipientId)

      val deletedStoryCount = db.select(ID)
        .from(TABLE_NAME)
        .where(storesInRecipientThread, sharedArgs)
        .run()
        .use { cursor ->
          while (cursor.moveToNext()) {
            deleteMessage(cursor.requireLong(ID))
          }

          cursor.count
        }

      if (deletedStoryCount > 0) {
        OptimizeMessageSearchIndexJob.enqueue()
      }

      deletedStoryCount
    }
  }

  private fun disassociateStoryQuotes(storyId: Long) {
    writableDatabase
      .rawQuery(
        """
            UPDATE $TABLE_NAME
            SET $QUOTE_MISSING = 1, $QUOTE_BODY = NULL
            WHERE $PARENT_STORY_ID = ${DirectReply(storyId).serialize()}
            RETURNING $THREAD_ID
        """.trimIndent()
      )
      .readToList { cursor ->
        cursor.requireLong(THREAD_ID)
      }
      .distinct()
      .forEach { threadId ->
        notifyConversationListeners(threadId)
      }
  }

  fun isGroupQuitMessage(messageId: Long): Boolean {
    val type = MessageTypes.getOutgoingEncryptedMessageType() or MessageTypes.GROUP_LEAVE_BIT

    return readableDatabase
      .exists(TABLE_NAME)
      .where("$ID = ? AND $TYPE & $type = $type AND $TYPE & ${MessageTypes.GROUP_V2_BIT} = 0", messageId)
      .run()
  }

  fun getLatestGroupQuitTimestamp(threadId: Long, quitTimeBarrier: Long): Long {
    val type = MessageTypes.getOutgoingEncryptedMessageType() or MessageTypes.GROUP_LEAVE_BIT

    return readableDatabase
      .select(DATE_SENT)
      .from(TABLE_NAME)
      .where("$THREAD_ID = ? AND $TYPE & $type = $type AND $TYPE & ${MessageTypes.GROUP_V2_BIT} = 0 AND $DATE_SENT < ?", threadId, quitTimeBarrier)
      .orderBy("$DATE_SENT DESC")
      .limit(1)
      .run()
      .readToSingleLong(-1)
  }

  fun getLatestReceivedAt(threadId: Long, messages: List<SyncMessageId>): Long? {
    if (messages.isEmpty()) {
      return null
    }

    val args: List<Array<String>> = messages.map { arrayOf(it.timetamp.toString(), it.recipientId.serialize(), threadId.toString()) }
    val queries = SqlUtil.buildCustomCollectionQuery("$DATE_SENT = ? AND $FROM_RECIPIENT_ID = ? AND $THREAD_ID = ?", args)

    var overallLatestReceivedAt: Long? = null
    for (query in queries) {
      val latestReceivedAt: Long? = readableDatabase
        .select("MAX($DATE_RECEIVED)")
        .from(TABLE_NAME)
        .where(query.where, query.whereArgs)
        .run()
        .readToSingleLongOrNull()

      if (overallLatestReceivedAt == null) {
        overallLatestReceivedAt = latestReceivedAt
      } else if (latestReceivedAt != null) {
        overallLatestReceivedAt = max(overallLatestReceivedAt, latestReceivedAt)
      }
    }

    return overallLatestReceivedAt
  }

  fun getScheduledMessageCountForThread(threadId: Long): Int {
    return readableDatabase
      .select("COUNT(*)")
      .from("$TABLE_NAME INDEXED BY $INDEX_THREAD_STORY_SCHEDULED_DATE_LATEST_REVISION_ID")
      .where("$THREAD_ID = ? AND $STORY_TYPE = ? AND $PARENT_STORY_ID <= ? AND $SCHEDULED_DATE != ?", threadId, 0, 0, -1)
      .run()
      .readToSingleInt()
  }

  fun getMessageCountForThread(threadId: Long): Int {
    return readableDatabase
      .select("COUNT(*)")
      .from("$TABLE_NAME INDEXED BY $INDEX_THREAD_COUNT")
      .where("$THREAD_ID = $threadId AND $STORY_TYPE = 0 AND $PARENT_STORY_ID <= 0 AND $SCHEDULED_DATE = -1 AND $LATEST_REVISION_ID IS NULL")
      .run()
      .readToSingleInt()
  }

  /**
   * Given a set of thread ids, return the count of all messages in the table that match that thread id. This will include *all* messages, and is
   * explicitly for use as a "fuzzy total"
   */
  fun getApproximateExportableMessageCount(threadIds: Set<Long>): Long {
    val queries = SqlUtil.buildCollectionQuery(THREAD_ID, threadIds)
    return queries.sumOf {
      readableDatabase.count()
        .from(TABLE_NAME)
        .where(it.where, it.whereArgs)
        .run()
        .readToSingleLong(0L)
    }
  }

  fun canSetUniversalTimer(threadId: Long): Boolean {
    if (threadId == -1L) {
      return true
    }

    val meaningfulQuery = buildMeaningfulMessagesQuery(threadId)
    val isNotJoinedType = SqlUtil.buildQuery("$TYPE & ${MessageTypes.BASE_TYPE_MASK} != ${MessageTypes.JOINED_TYPE}")

    val query = meaningfulQuery and isNotJoinedType
    val hasMeaningfulMessages = readableDatabase
      .exists("$TABLE_NAME INDEXED BY $INDEX_THREAD_STORY_SCHEDULED_DATE_LATEST_REVISION_ID")
      .where(query.where, query.whereArgs)
      .run()

    return !hasMeaningfulMessages
  }

  fun hasMeaningfulMessage(threadId: Long): Boolean {
    if (threadId == -1L) {
      return false
    }

    val query = buildMeaningfulMessagesQuery(threadId)
    return readableDatabase
      .exists("$TABLE_NAME INDEXED BY $INDEX_THREAD_STORY_SCHEDULED_DATE_LATEST_REVISION_ID")
      .where(query.where, query.whereArgs)
      .run()
  }

  /**
   * Returns the receipt status of the most recent meaningful message in the thread if it matches the provided message ID.
   * If the ID doesn't match or otherwise can't be found, it will return null.
   *
   * This is a very specific method for use with [ThreadTable.updateReceiptStatus] to improve the perfomance of
   * processing receipts.
   */
  fun getReceiptStatusIfItsTheMostRecentMeaningfulMessage(messageId: Long, threadId: Long): MessageReceiptStatus? {
    val query = buildMeaningfulMessagesQuery(threadId)

    return readableDatabase
      .select(ID, HAS_DELIVERY_RECEIPT, HAS_READ_RECEIPT, TYPE)
      .from("$TABLE_NAME INDEXED BY $INDEX_THREAD_STORY_SCHEDULED_DATE_LATEST_REVISION_ID")
      .where(query.where, query.whereArgs)
      .orderBy("$DATE_RECEIVED DESC")
      .limit(1)
      .run()
      .use { cursor ->
        if (cursor.moveToFirst()) {
          if (cursor.requireLong(ID) != messageId) {
            return null
          }

          return MessageReceiptStatus(
            hasDeliveryReceipt = cursor.requireBoolean(HAS_DELIVERY_RECEIPT),
            hasReadReceipt = cursor.requireBoolean(HAS_READ_RECEIPT),
            type = cursor.requireLong(TYPE)
          )
        } else {
          null
        }
      }
  }

  private fun buildMeaningfulMessagesQuery(threadId: Long): SqlUtil.Query {
    val query = """
      $THREAD_ID = $threadId AND
      $STORY_TYPE = 0 AND
      $LATEST_REVISION_ID IS NULL AND
      $PARENT_STORY_ID <= 0 AND
      (
        NOT $TYPE & ${MessageTypes.IGNORABLE_TYPESMASK_WHEN_COUNTING} AND
        $TYPE != ${MessageTypes.PROFILE_CHANGE_TYPE} AND
        $TYPE != ${MessageTypes.CHANGE_NUMBER_TYPE} AND
        $TYPE != ${MessageTypes.SMS_EXPORT_TYPE} AND
        $TYPE != ${MessageTypes.RELEASE_CHANNEL_DONATION_REQUEST_TYPE} AND
        $TYPE & ${MessageTypes.GROUP_V2_LEAVE_BITS} != ${MessageTypes.GROUP_V2_LEAVE_BITS} AND
        $TYPE & ${MessageTypes.SPECIAL_TYPES_MASK} != ${MessageTypes.SPECIAL_TYPE_REPORTED_SPAM} AND
        $TYPE & ${MessageTypes.SPECIAL_TYPES_MASK} != ${MessageTypes.SPECIAL_TYPE_MESSAGE_REQUEST_ACCEPTED} AND
        $TYPE & ${MessageTypes.SPECIAL_TYPES_MASK} != ${MessageTypes.SPECIAL_TYPE_BLOCKED} AND
        $TYPE & ${MessageTypes.SPECIAL_TYPES_MASK} != ${MessageTypes.SPECIAL_TYPE_UNBLOCKED}
      )
    """

    return SqlUtil.buildQuery(query)
  }

  fun setNetworkFailures(messageId: Long, failures: Set<NetworkFailure?>?) {
    try {
      setDocument(databaseHelper.signalWritableDatabase, messageId, NETWORK_FAILURES, NetworkFailureSet(failures))
    } catch (e: IOException) {
      Log.w(TAG, e)
    }
  }

  fun getThreadIdForMessage(id: Long): Long {
    return readableDatabase
      .select(THREAD_ID)
      .from(TABLE_NAME)
      .where("$ID = ?", id)
      .run()
      .readToSingleLong(-1)
  }

  private fun getThreadIdFor(retrieved: IncomingMessage): ThreadTable.ThreadIdResult {
    return if (retrieved.groupId != null) {
      val groupRecipientId = recipients.getOrInsertFromPossiblyMigratedGroupId(retrieved.groupId)
      val groupRecipients = Recipient.resolved(groupRecipientId)
      threads.getOrCreateThreadIdResultFor(groupRecipients.id, isGroup = true)
    } else {
      val sender = Recipient.resolved(retrieved.from)
      threads.getOrCreateThreadIdResultFor(sender.id, isGroup = false)
    }
  }

  private fun rawQueryWithAttachments(where: String, arguments: Array<String>?, reverse: Boolean = false, limit: Long = 0): Cursor {
    val database = databaseHelper.signalReadableDatabase
    var rawQueryString = """
      SELECT 
        ${Util.join(MMS_PROJECTION_WITH_ATTACHMENTS, ",")}
      FROM 
        $TABLE_NAME LEFT OUTER JOIN ${AttachmentTable.TABLE_NAME} ON ($TABLE_NAME.$ID = ${AttachmentTable.TABLE_NAME}.${AttachmentTable.MESSAGE_ID}) 
      WHERE 
        $where 
      GROUP BY 
        $TABLE_NAME.$ID
    """.toSingleLine()

    if (reverse) {
      rawQueryString += " ORDER BY $TABLE_NAME.$ID DESC"
    }

    if (limit > 0) {
      rawQueryString += " LIMIT $limit"
    }

    return database.rawQuery(rawQueryString, arguments)
  }

  private fun internalGetMessage(messageId: Long): Cursor {
    return rawQueryWithAttachments(RAW_ID_WHERE, buildArgs(messageId))
  }

  @Throws(NoSuchMessageException::class)
  fun getMessageRecord(messageId: Long): MessageRecord {
    rawQueryWithAttachments(RAW_ID_WHERE, arrayOf(messageId.toString() + "")).use { cursor ->
      return MmsReader(cursor).getNext() ?: throw NoSuchMessageException("No message for ID: $messageId")
    }
  }

  fun getMessageRecordOrNull(messageId: Long): MessageRecord? {
    rawQueryWithAttachments(RAW_ID_WHERE, buildArgs(messageId)).use { cursor ->
      return MmsReader(cursor).firstOrNull()
    }
  }

  fun getRecentPendingMessages(): MmsReader {
    val now = System.currentTimeMillis()
    val oneDayAgo = now.milliseconds - 1.days
    val messageIds = readableDatabase
      .select(ID)
      .from(TABLE_NAME)
      .where("$DATE_SENT > ${oneDayAgo.inWholeMilliseconds} AND $DATE_SENT < $now AND ($TYPE & ${MessageTypes.BASE_TYPE_MASK}) = ${MessageTypes.BASE_SENDING_TYPE} AND $SCHEDULED_DATE = -1")
      .run()
      .readToList { it.requireLong(ID) }

    return getMessages(messageIds)
  }

  private fun getOriginalEditedMessageRecord(messageId: Long): Long {
    return readableDatabase.select(ID)
      .from(TABLE_NAME)
      .where("$TABLE_NAME.$LATEST_REVISION_ID = ?", messageId)
      .orderBy("$ID DESC")
      .limit(1)
      .run()
      .readToSingleLong(0)
  }

  fun getMessages(messageIds: Collection<Long?>): MmsReader {
    val ids = TextUtils.join(",", messageIds)
    return mmsReaderFor(rawQueryWithAttachments("$TABLE_NAME.$ID IN ($ids)", null))
  }

  fun getMessageEditHistory(id: Long): MmsReader {
    val cursor = readableDatabase.select(*MMS_PROJECTION)
      .from(TABLE_NAME)
      .where("$TABLE_NAME.$ID = ? OR $TABLE_NAME.$ORIGINAL_MESSAGE_ID = ?", id, id)
      .orderBy("$TABLE_NAME.$DATE_SENT ASC")
      .run()

    return mmsReaderFor(cursor)
  }

  private fun getPreviousEditIds(id: Long): List<Long> {
    return readableDatabase
      .select(ID)
      .from(TABLE_NAME)
      .where("$LATEST_REVISION_ID = ?", id)
      .orderBy("$DATE_SENT ASC")
      .run()
      .readToList {
        it.requireLong(ID)
      }
  }

  private fun updateMailboxBitmask(id: Long, maskOff: Long, maskOn: Long, threadId: Optional<Long>) {
    writableDatabase.withinTransaction { db ->
      db.execSQL(
        """
          UPDATE $TABLE_NAME 
          SET $TYPE = ($TYPE & ${MessageTypes.TOTAL_MASK - maskOff} | $maskOn ) 
          WHERE $ID = ?
        """,
        buildArgs(id)
      )

      if (threadId.isPresent) {
        threads.updateSnippetTypeSilently(threadId.get())
      }
    }
  }

  fun markAsRateLimited(messageId: Long) {
    val threadId = getThreadIdForMessage(messageId)
    updateMailboxBitmask(messageId, 0, MessageTypes.MESSAGE_RATE_LIMITED_BIT, Optional.of(threadId))
    AppDependencies.databaseObserver.notifyMessageUpdateObservers(MessageId(messageId))
  }

  fun clearRateLimitStatus(ids: Collection<Long>) {
    writableDatabase.withinTransaction {
      for (id in ids) {
        val threadId = getThreadIdForMessage(id)
        updateMailboxBitmask(id, MessageTypes.MESSAGE_RATE_LIMITED_BIT, 0, Optional.of(threadId))
      }
    }
  }

  fun markAsSending(messageId: Long) {
    val threadId = getThreadIdForMessage(messageId)
    updateMailboxBitmask(messageId, MessageTypes.BASE_TYPE_MASK, MessageTypes.BASE_SENDING_TYPE, Optional.of(threadId))
    AppDependencies.databaseObserver.notifyMessageUpdateObservers(MessageId(messageId))
    AppDependencies.databaseObserver.notifyConversationListListeners()
  }

  fun markAsSentFailed(messageId: Long) {
    // When a poll terminate fails, we ignore attempts to mark it as failed because we know that it was previously successfully sent to at least one person
    val messageType = getMessageType(messageId)
    if (MessageTypes.isPollTerminate(messageType)) {
      Log.i(TAG, "Ignoring sent failed for poll terminate $messageId")
      return
    }
    val threadId = getThreadIdForMessage(messageId)
    updateMailboxBitmask(messageId, MessageTypes.BASE_TYPE_MASK, MessageTypes.BASE_SENT_FAILED_TYPE, Optional.of(threadId))
    AppDependencies.databaseObserver.notifyMessageUpdateObservers(MessageId(messageId))
    AppDependencies.databaseObserver.notifyConversationListListeners()
  }

  fun markAsSent(messageId: Long, secure: Boolean) {
    val threadId = getThreadIdForMessage(messageId)
    updateMailboxBitmask(messageId, MessageTypes.BASE_TYPE_MASK, MessageTypes.BASE_SENT_TYPE or if (secure) MessageTypes.PUSH_MESSAGE_BIT or MessageTypes.SECURE_MESSAGE_BIT else 0, Optional.of(threadId))
    AppDependencies.databaseObserver.notifyMessageUpdateObservers(MessageId(messageId))
    AppDependencies.databaseObserver.notifyConversationListListeners()
  }

  fun markAsRemoteDelete(targetMessage: MessageRecord) {
    writableDatabase.withinTransaction { db ->
      if (targetMessage.isEditMessage) {
        val latestRevisionId = (targetMessage as? MmsMessageRecord)?.latestRevisionId?.id ?: targetMessage.id
        markAsRemoteDeleteInternal(latestRevisionId)
        getPreviousEditIds(latestRevisionId).map { id ->
          db.update(TABLE_NAME)
            .values(
              ORIGINAL_MESSAGE_ID to null,
              LATEST_REVISION_ID to null
            )
            .where("$ID = ?", id)
            .run()
          deleteMessage(id)
        }
      } else {
        markAsRemoteDeleteInternal(targetMessage.id)
      }
    }
  }

  fun markAsRemoteDelete(messageId: Long) {
    val targetMessage: MessageRecord = getMessageRecord(messageId)
    markAsRemoteDelete(targetMessage)
  }

  private fun markAsRemoteDeleteInternal(messageId: Long) {
    var deletedAttachments = false
    writableDatabase.withinTransaction { db ->
      db.update(TABLE_NAME)
        .values(
          REMOTE_DELETED to 1,
//          BODY to null,
//          QUOTE_BODY to null,
//          QUOTE_AUTHOR to null,
//          QUOTE_TYPE to null,
//          QUOTE_ID to null,
//          LINK_PREVIEWS to null,
//          SHARED_CONTACTS to null,
//          ORIGINAL_MESSAGE_ID to null,
//          LATEST_REVISION_ID to null
        )
        .where("$ID = ?", messageId)
        .run()

<<<<<<< HEAD
//      deletedAttachments = attachments.deleteAttachmentsForMessage(messageId)
//      mentions.deleteMentionsForMessage(messageId)
//      SignalDatabase.messageLog.deleteAllRelatedToMessage(messageId)
//      reactions.deleteReactions(MessageId(messageId))
//      deleteGroupStoryReplies(messageId)
//      disassociateStoryQuotes(messageId)
=======
      deletedAttachments = attachments.deleteAttachmentsForMessage(messageId)
      mentions.deleteMentionsForMessage(messageId)
      SignalDatabase.messageLog.deleteAllRelatedToMessage(messageId)
      reactions.deleteReactions(MessageId(messageId))
      deleteGroupStoryReplies(messageId)
      disassociateStoryQuotes(messageId)
      polls.deletePoll(messageId)
      disassociatePollFromPollTerminate(polls.getPollTerminateMessageId(messageId))
>>>>>>> c2ea1ba2

      val threadId = getThreadIdForMessage(messageId)
      threads.update(threadId, false)
      notifyConversationListeners(threadId)
    }

    OptimizeMessageSearchIndexJob.enqueue()
    AppDependencies.databaseObserver.notifyMessageUpdateObservers(MessageId(messageId))
    AppDependencies.databaseObserver.notifyConversationListListeners()

    if (deletedAttachments) {
      AppDependencies.databaseObserver.notifyAttachmentDeletedObservers()
    }
  }

  fun markDownloadState(messageId: Long, state: Long) {
    writableDatabase
      .update(TABLE_NAME)
      .values(MMS_STATUS to state)
      .where("$ID = ?", messageId)
      .run()

    AppDependencies.databaseObserver.notifyMessageUpdateObservers(MessageId(messageId))
  }

  fun clearScheduledStatus(threadId: Long, messageId: Long, expiresIn: Long): Boolean {
    val rowsUpdated = writableDatabase
      .update(TABLE_NAME)
      .values(
        SCHEDULED_DATE to -1,
        DATE_SENT to System.currentTimeMillis(),
        DATE_RECEIVED to System.currentTimeMillis(),
        EXPIRES_IN to expiresIn
      )
      .where("$ID = ? AND $SCHEDULED_DATE != ?", messageId, -1)
      .run()

    AppDependencies.databaseObserver.notifyMessageInsertObservers(threadId, MessageId(messageId))
    AppDependencies.databaseObserver.notifyScheduledMessageObservers(threadId)
    notifyConversationListeners(threadId)

    return rowsUpdated > 0
  }

  fun rescheduleMessage(threadId: Long, messageId: Long, time: Long) {
    val rowsUpdated = writableDatabase
      .update(TABLE_NAME)
      .values(SCHEDULED_DATE to time)
      .where("$ID = ? AND $SCHEDULED_DATE != ?", messageId, -1)
      .run()

    AppDependencies.databaseObserver.notifyScheduledMessageObservers(threadId)
    AppDependencies.scheduledMessageManager.scheduleIfNecessary()

    if (rowsUpdated == 0) {
      Log.w(TAG, "Failed to reschedule messageId=$messageId to new time $time. may have been sent already")
    }
  }

  fun markAsInsecure(messageId: Long) {
    updateMailboxBitmask(messageId, MessageTypes.SECURE_MESSAGE_BIT, 0, Optional.empty())
  }

  fun markUnidentified(messageId: Long, unidentified: Boolean) {
    writableDatabase
      .update(TABLE_NAME)
      .values(UNIDENTIFIED to if (unidentified) 1 else 0)
      .where("$ID = ?", messageId)
      .run()
  }

  @JvmOverloads
  fun markExpireStarted(id: Long, startedTimestamp: Long = System.currentTimeMillis()) {
    markExpireStarted(setOf(id to startedTimestamp))
  }

  fun markExpireStarted(ids: Collection<kotlin.Pair<Long, Long>>) {
    writableDatabase.withinTransaction { db ->
      for ((id, startedAtTimestamp) in ids) {
        db.update(TABLE_NAME)
          .values(EXPIRE_STARTED to startedAtTimestamp)
          .where("$ID = ? AND ($EXPIRE_STARTED = 0 OR $EXPIRE_STARTED > ?)", id, startedAtTimestamp)
          .run()
        AppDependencies.databaseObserver.notifyMessageUpdateObservers(MessageId(id))
      }
    }
  }

  fun markAsNotified(id: Long) {
    writableDatabase
      .update(TABLE_NAME)
      .values(
        NOTIFIED to 1,
        REACTIONS_LAST_SEEN to System.currentTimeMillis(),
        VOTES_LAST_SEEN to System.currentTimeMillis()
      )
      .where("$ID = ? OR $ORIGINAL_MESSAGE_ID = ? OR $LATEST_REVISION_ID = ?", id, id, id)
      .run()
  }

  fun markAsNotNotified(id: Long) {
    writableDatabase
      .update(TABLE_NAME)
      .values(NOTIFIED to 0)
      .where("$ID = ?", id)
      .run()
  }

  fun setAllEditMessageRevisionsRead(messageId: Long): List<MarkedMessageInfo> {
    var query = """
      (
        $ORIGINAL_MESSAGE_ID = ? OR
        $ID = ?
      ) AND 
      (
        $READ = 0 OR 
        (
          $REACTIONS_UNREAD = 1 AND 
          ($outgoingTypeClause)
        )
      )
      """

    val args = mutableListOf(messageId.toString(), messageId.toString())

    return setMessagesRead(query, args.toTypedArray())
  }

  fun setMessagesReadSince(threadId: Long, sinceTimestamp: Long): List<MarkedMessageInfo> {
    var query = """
      $THREAD_ID = ? AND 
      $STORY_TYPE = 0 AND 
      $PARENT_STORY_ID <= 0 AND 
      (
        $ORIGINAL_MESSAGE_ID IS NULL OR
        $LATEST_REVISION_ID IS NULL
      ) AND 
      (
        $READ = 0 OR 
        (
          $REACTIONS_UNREAD = 1 AND 
          ($outgoingTypeClause)
        ) OR
        (
          $VOTES_UNREAD = 1 AND 
          ($outgoingTypeClause)
        )
      )
      """

    val args = mutableListOf(threadId.toString())

    if (sinceTimestamp >= 0L) {
      query += " AND $DATE_RECEIVED <= ?"
      args += sinceTimestamp.toString()
    }

    return setMessagesRead(query, args.toTypedArray())
  }

  fun setGroupStoryMessagesReadSince(threadId: Long, groupStoryId: Long, sinceTimestamp: Long): List<MarkedMessageInfo> {
    var query = """
      $THREAD_ID = ? AND 
      $STORY_TYPE = 0 AND 
      $PARENT_STORY_ID = ? AND 
      (
        $READ = 0 OR 
        (
          $REACTIONS_UNREAD = 1 AND 
          ($outgoingTypeClause)
        )
      )
      """

    val args = mutableListOf(threadId.toString(), groupStoryId.toString())

    if (sinceTimestamp >= 0L) {
      query += " AND $DATE_RECEIVED <= ?"
      args += sinceTimestamp.toString()
    }

    return setMessagesRead(query, args.toTypedArray())
  }

  fun getStoryTypes(messageIds: List<MessageId>): List<StoryType> {
    if (messageIds.isEmpty()) {
      return emptyList()
    }

    val rawMessageIds: List<Long> = messageIds.map { it.id }
    val storyTypes: MutableMap<Long, StoryType> = mutableMapOf()

    SqlUtil.buildCollectionQuery(ID, rawMessageIds).forEach { query ->
      readableDatabase
        .select(ID, STORY_TYPE)
        .from(TABLE_NAME)
        .where(query.where, query.whereArgs)
        .run()
        .use { cursor ->
          while (cursor.moveToNext()) {
            storyTypes[cursor.requireLong(ID)] = fromCode(cursor.requireInt(STORY_TYPE))
          }
        }
    }

    return rawMessageIds.map { id: Long ->
      if (storyTypes.containsKey(id)) {
        storyTypes[id]!!
      } else {
        StoryType.NONE
      }
    }
  }

  fun setEntireThreadRead(threadId: Long): List<MarkedMessageInfo> {
    return setMessagesRead("$THREAD_ID = ? AND $STORY_TYPE = 0 AND $PARENT_STORY_ID <= 0", buildArgs(threadId))
  }

  fun setAllMessagesRead(): List<MarkedMessageInfo> {
    return setMessagesRead("$STORY_TYPE = 0 AND $PARENT_STORY_ID <= 0 AND ($READ = 0 OR ($REACTIONS_UNREAD = 1 AND ($outgoingTypeClause)) OR ($VOTES_UNREAD = 1 AND ($outgoingTypeClause)))", null)
  }

  private fun setMessagesRead(where: String, arguments: Array<String>?): List<MarkedMessageInfo> {
    val releaseChannelId = SignalStore.releaseChannel.releaseChannelRecipientId
    return writableDatabase.rawQuery(
      """
          UPDATE $TABLE_NAME INDEXED BY $INDEX_THREAD_STORY_SCHEDULED_DATE_LATEST_REVISION_ID
          SET $READ = 1, $REACTIONS_UNREAD = 0, $REACTIONS_LAST_SEEN = ${System.currentTimeMillis()}, $VOTES_UNREAD = 0, $VOTES_LAST_SEEN = ${System.currentTimeMillis()}
          WHERE $where
          RETURNING $ID, $FROM_RECIPIENT_ID, $DATE_SENT, $DATE_RECEIVED, $TYPE, $EXPIRES_IN, $EXPIRE_STARTED, $THREAD_ID, $STORY_TYPE
        """,
      arguments ?: emptyArray()
    ).readToList { cursor ->
      val threadId = cursor.requireLong(THREAD_ID)
      val recipientId = RecipientId.from(cursor.requireLong(FROM_RECIPIENT_ID))
      val dateSent = cursor.requireLong(DATE_SENT)
      val dateReceived = cursor.requireLong(DATE_RECEIVED)
      val messageId = cursor.requireLong(ID)
      val expiresIn = cursor.requireLong(EXPIRES_IN)
      val expireStarted = cursor.requireLong(EXPIRE_STARTED)
      val syncMessageId = SyncMessageId(recipientId, dateSent)
      val expirationInfo = ExpirationInfo(messageId, expiresIn, expireStarted, true)
      val storyType = fromCode(CursorUtil.requireInt(cursor, STORY_TYPE))

      if (recipientId != releaseChannelId) {
        MarkedMessageInfo(threadId, syncMessageId, MessageId(messageId), expirationInfo, storyType, dateReceived)
      } else {
        null
      }
    }
      .filterNotNull()
  }

  fun getOldestUnreadMentionDetails(threadId: Long): Pair<RecipientId, Long>? {
    return readableDatabase
      .select(FROM_RECIPIENT_ID, DATE_RECEIVED)
      .from("$TABLE_NAME INDEXED BY $INDEX_THREAD_UNREAD_COUNT")
      .where("$THREAD_ID = ? AND $STORY_TYPE = 0 AND $PARENT_STORY_ID <= 0 AND $ORIGINAL_MESSAGE_ID IS NULL AND $SCHEDULED_DATE = -1 AND $READ = 0 AND $MENTIONS_SELF = 1", threadId)
      .orderBy("$DATE_RECEIVED ASC")
      .limit(1)
      .run()
      .readToSingleObject { cursor ->
        Pair(
          RecipientId.from(cursor.requireLong(FROM_RECIPIENT_ID)),
          cursor.requireLong(DATE_RECEIVED)
        )
      }
  }

  fun getUnreadMentionCount(threadId: Long): Int {
    return readableDatabase
      .count()
      .from("$TABLE_NAME INDEXED BY $INDEX_THREAD_UNREAD_COUNT")
      .where("$THREAD_ID = ? AND $STORY_TYPE = 0 AND $PARENT_STORY_ID <= 0 AND $ORIGINAL_MESSAGE_ID IS NULL AND $SCHEDULED_DATE = -1 AND $READ = 0 AND $MENTIONS_SELF = 1", threadId)
      .run()
      .readToSingleInt()
  }

  /**
   * Trims data related to expired messages. Only intended to be run after a backup restore.
   */
  fun trimEntriesForExpiredMessages() {
    val messageDeleteCount = writableDatabase
      .delete(TABLE_NAME)
      .where("$EXPIRE_STARTED > 0 AND $EXPIRES_IN > 0 AND ($EXPIRE_STARTED + $EXPIRES_IN) < ${System.currentTimeMillis()}")
      .run()

    Log.d(TAG, "Deleted $messageDeleteCount expired messages after backup.")

    writableDatabase
      .delete(GroupReceiptTable.TABLE_NAME)
      .where("${GroupReceiptTable.MMS_ID} NOT IN (SELECT $ID FROM $TABLE_NAME)")
      .run()

    readableDatabase
      .select(AttachmentTable.ID)
      .from(AttachmentTable.TABLE_NAME)
      .where("${AttachmentTable.MESSAGE_ID} NOT IN (SELECT $ID FROM $TABLE_NAME)")
      .run()
      .forEach { cursor ->
        attachments.deleteAttachment(AttachmentId(cursor.requireLong(AttachmentTable.ID)))
      }

    mentions.deleteAbandonedMentions()

    readableDatabase
      .select(ThreadTable.ID)
      .from(ThreadTable.TABLE_NAME)
      .where("${ThreadTable.EXPIRES_IN} > 0")
      .run()
      .forEach { cursor ->
        val id = cursor.requireLong(ThreadTable.ID)
        threads.setLastScrolled(id, 0)
        threads.update(id, false)
      }
  }

  @Throws(MmsException::class, NoSuchMessageException::class)
  fun getOutgoingMessage(messageId: Long): OutgoingMessage {
    return rawQueryWithAttachments(RAW_ID_WHERE, arrayOf(messageId.toString())).readToSingleObject { cursor ->
      val associatedAttachments = attachments.getAttachmentsForMessage(messageId)
      val associatedPoll = polls.getPollForOutgoingMessage(messageId)
      val mentions = mentions.getMentionsForMessage(messageId)
      val outboxType = cursor.requireLong(TYPE)
      val body = cursor.requireString(BODY)
      val timestamp = cursor.requireLong(DATE_SENT)
      val subscriptionId = cursor.requireInt(SMS_SUBSCRIPTION_ID)
      val expiresIn = cursor.requireLong(EXPIRES_IN)
      val expireTimerVersion = cursor.requireInt(EXPIRE_TIMER_VERSION)
      val viewOnce = cursor.requireLong(VIEW_ONCE) == 1L
      val threadId = cursor.requireLong(THREAD_ID)
      val threadRecipient = Recipient.resolved(threads.getRecipientIdForThreadId(threadId)!!)
      val distributionType = threads.getDistributionType(threadId)
      val storyType = StoryType.fromCode(cursor.requireInt(STORY_TYPE))
      val parentStoryId = ParentStoryId.deserialize(cursor.requireLong(PARENT_STORY_ID))
      val messageRangesData = cursor.requireBlob(MESSAGE_RANGES)
      val scheduledDate = cursor.requireLong(SCHEDULED_DATE)
      val messageExtrasBytes = cursor.requireBlob(MESSAGE_EXTRAS)
      val messageExtras = if (messageExtrasBytes != null) MessageExtras.ADAPTER.decode(messageExtrasBytes) else null

      val quoteId = cursor.requireLong(QUOTE_ID)
      val quoteAuthor = cursor.requireLong(QUOTE_AUTHOR)
      val quoteText = cursor.requireString(QUOTE_BODY)
      val quoteType = cursor.requireInt(QUOTE_TYPE)
      val quoteMissing = cursor.requireBoolean(QUOTE_MISSING)
      val quoteAttachment: Attachment? = associatedAttachments.filter { it.quote }.firstOrNull()
      val quoteMentions: List<Mention> = parseQuoteMentions(cursor)
      val quoteBodyRanges: BodyRangeList? = parseQuoteBodyRanges(cursor)
      val quote: QuoteModel? = if (quoteId != QUOTE_NOT_PRESENT_ID && quoteAuthor > 0 && (!TextUtils.isEmpty(quoteText) || quoteAttachment != null)) {
        QuoteModel(quoteId, RecipientId.from(quoteAuthor), quoteText ?: "", quoteMissing, quoteAttachment, quoteMentions, QuoteModel.Type.fromCode(quoteType), quoteBodyRanges)
      } else {
        null
      }

      val contacts: List<Contact> = getSharedContacts(cursor, associatedAttachments)
      val contactAttachments: Set<Attachment> = contacts.mapNotNull { it.avatarAttachment }.toSet()
      val previews: List<LinkPreview> = getLinkPreviews(cursor, associatedAttachments)
      val previewAttachments: Set<Attachment> = previews.filter { it.thumbnail.isPresent }.map { it.thumbnail.get() }.toSet()
      val attachments: List<Attachment> = associatedAttachments
        .filterNot { it.quote }
        .filterNot { contactAttachments.contains(it) }
        .filterNot { previewAttachments.contains(it) }
        .sortedWith(DisplayOrderComparator())

      val mismatchDocument = cursor.requireString(MISMATCHED_IDENTITIES)
      val mismatches: Set<IdentityKeyMismatch> = if (!TextUtils.isEmpty(mismatchDocument)) {
        try {
          JsonUtils.fromJson(mismatchDocument, IdentityKeyMismatchSet::class.java).items.toSet()
        } catch (e: IOException) {
          Log.w(TAG, e)
          setOf()
        }
      } else {
        setOf()
      }

      val networkDocument = cursor.requireString(NETWORK_FAILURES)
      val networkFailures: Set<NetworkFailure> = if (!TextUtils.isEmpty(networkDocument)) {
        try {
          JsonUtils.fromJson(networkDocument, NetworkFailureSet::class.java).items.toSet()
        } catch (e: IOException) {
          Log.w(TAG, e)
          setOf()
        }
      } else {
        setOf()
      }

      if (body != null && (MessageTypes.isGroupQuit(outboxType) || MessageTypes.isGroupUpdate(outboxType))) {
        OutgoingMessage.groupUpdateMessage(
          threadRecipient = threadRecipient,
          groupContext = if (messageExtras != null) MessageGroupContext(messageExtras, MessageTypes.isGroupV2(outboxType)) else MessageGroupContext(body, MessageTypes.isGroupV2(outboxType)),
          avatar = attachments,
          sentTimeMillis = timestamp,
          expiresIn = 0,
          viewOnce = false,
          quote = quote,
          contacts = contacts,
          previews = previews,
          mentions = mentions
        )
      } else if (MessageTypes.isExpirationTimerUpdate(outboxType)) {
        OutgoingMessage.expirationUpdateMessage(
          threadRecipient = threadRecipient,
          sentTimeMillis = timestamp,
          expiresIn = expiresIn,
          expireTimerVersion = expireTimerVersion
        )
      } else if (MessageTypes.isPaymentsNotification(outboxType)) {
        OutgoingMessage.paymentNotificationMessage(
          threadRecipient = threadRecipient,
          paymentUuid = body!!,
          sentTimeMillis = timestamp,
          expiresIn = expiresIn
        )
      } else if (MessageTypes.isPaymentsRequestToActivate(outboxType)) {
        OutgoingMessage.requestToActivatePaymentsMessage(
          threadRecipient = threadRecipient,
          sentTimeMillis = timestamp,
          expiresIn = expiresIn
        )
      } else if (MessageTypes.isPaymentsActivated(outboxType)) {
        OutgoingMessage.paymentsActivatedMessage(
          threadRecipient = threadRecipient,
          sentTimeMillis = timestamp,
          expiresIn = expiresIn
        )
      } else if (MessageTypes.isReportedSpam(outboxType)) {
        OutgoingMessage.reportSpamMessage(
          threadRecipient = threadRecipient,
          sentTimeMillis = timestamp,
          expiresIn = expiresIn
        )
      } else if (MessageTypes.isMessageRequestAccepted(outboxType)) {
        OutgoingMessage.messageRequestAcceptMessage(
          threadRecipient = threadRecipient,
          sentTimeMillis = timestamp,
          expiresIn = expiresIn
        )
      } else if (MessageTypes.isBlocked(outboxType)) {
        OutgoingMessage.blockedMessage(
          threadRecipient = threadRecipient,
          sentTimeMillis = timestamp,
          expiresIn = expiresIn
        )
      } else if (MessageTypes.isUnblocked(outboxType)) {
        OutgoingMessage.unblockedMessage(
          threadRecipient = threadRecipient,
          sentTimeMillis = timestamp,
          expiresIn = expiresIn
        )
      } else if (associatedPoll != null) {
        OutgoingMessage.pollMessage(
          threadRecipient = threadRecipient,
          sentTimeMillis = timestamp,
          expiresIn = expiresIn,
          poll = associatedPoll
        )
      } else if (MessageTypes.isPollTerminate(outboxType) && messageExtras != null) {
        OutgoingMessage.pollTerminateMessage(
          threadRecipient = threadRecipient,
          sentTimeMillis = timestamp,
          expiresIn = expiresIn,
          messageExtras = messageExtras
        )
      } else {
        val giftBadge: GiftBadge? = if (body != null && MessageTypes.isGiftBadge(outboxType)) {
          GiftBadge.ADAPTER.decode(Base64.decode(body))
        } else {
          null
        }

        val messageRanges: BodyRangeList? = if (messageRangesData != null) {
          try {
            BodyRangeList.ADAPTER.decode(messageRangesData)
          } catch (e: IOException) {
            Log.w(TAG, "Error parsing message ranges", e)
            null
          }
        } else {
          null
        }

        val editedMessage = getOriginalEditedMessageRecord(messageId)

        OutgoingMessage(
          recipient = threadRecipient,
          body = body,
          attachments = attachments,
          timestamp = timestamp,
          expiresIn = expiresIn,
          expireTimerVersion = expireTimerVersion,
          viewOnce = viewOnce,
          distributionType = distributionType,
          storyType = storyType,
          parentStoryId = parentStoryId,
          isStoryReaction = MessageTypes.isStoryReaction(outboxType),
          quote = quote,
          contacts = contacts,
          previews = previews,
          mentions = mentions,
          networkFailures = networkFailures,
          mismatches = mismatches,
          giftBadge = giftBadge,
          isSecure = MessageTypes.isSecureType(outboxType),
          bodyRanges = messageRanges,
          scheduledDate = scheduledDate,
          messageToEdit = editedMessage
        )
      }
    } ?: throw NoSuchMessageException("No record found for id: $messageId")
  }

  @JvmOverloads
  @Throws(MmsException::class)
  fun insertMessageInbox(
    retrieved: IncomingMessage,
    candidateThreadId: Long = -1,
    editedMessage: MmsMessageRecord? = null,
    notifyObservers: Boolean = true
  ): Optional<InsertResult> {
    val type = retrieved.toMessageType()

    val threadIdResult = if (candidateThreadId == -1L || retrieved.isGroupMessage) {
      getThreadIdFor(retrieved)
    } else {
      ThreadTable.ThreadIdResult(threadId = candidateThreadId, newlyCreated = false)
    }
    val threadId = threadIdResult.threadId

    if (retrieved.type == MessageType.GROUP_UPDATE && retrieved.groupContext?.let { GroupV2UpdateMessageUtil.isJoinRequestCancel(it) } == true) {
      val result = collapseJoinRequestEventsIfPossible(threadId, retrieved)
      if (result.isPresent) {
        Log.d(TAG, "[insertMessageInbox] Collapsed join request events.")
        return result
      }
    }

    val silent = (MessageTypes.isGroupUpdate(type) && !retrieved.isGroupAdd) ||
      retrieved.type == MessageType.IDENTITY_DEFAULT ||
      retrieved.type == MessageType.IDENTITY_VERIFIED ||
      retrieved.type == MessageType.IDENTITY_UPDATE

    val read = silent || retrieved.type == MessageType.EXPIRATION_UPDATE

    val contentValues = contentValuesOf(
      DATE_SENT to retrieved.sentTimeMillis,
      DATE_SERVER to retrieved.serverTimeMillis,
      FROM_RECIPIENT_ID to retrieved.from.serialize(),
      TO_RECIPIENT_ID to Recipient.self().id.serialize(),
      TYPE to type,
      THREAD_ID to threadId,
      MMS_STATUS to MmsStatus.DOWNLOAD_INITIALIZED,
      DATE_RECEIVED to retrieved.receivedTimeMillis,
      SMS_SUBSCRIPTION_ID to retrieved.subscriptionId,
      EXPIRES_IN to retrieved.expiresIn,
      VIEW_ONCE to if (retrieved.isViewOnce) 1 else 0,
      STORY_TYPE to retrieved.storyType.code,
      PARENT_STORY_ID to if (retrieved.parentStoryId != null) retrieved.parentStoryId.serialize() else 0,
      READ to read.toInt(),
      UNIDENTIFIED to retrieved.isUnidentified,
      SERVER_GUID to retrieved.serverGuid,
      LATEST_REVISION_ID to null,
      ORIGINAL_MESSAGE_ID to editedMessage?.getOriginalOrOwnMessageId()?.id,
      REVISION_NUMBER to (editedMessage?.revisionNumber?.inc() ?: 0),
      MESSAGE_EXTRAS to (retrieved.messageExtras?.encode())
    )

    val quoteAttachments: MutableList<Attachment> = mutableListOf()
    if (retrieved.quote != null) {
      contentValues.put(QUOTE_ID, retrieved.quote.id)
      contentValues.put(QUOTE_BODY, retrieved.quote.text)
      contentValues.put(QUOTE_AUTHOR, retrieved.quote.author.serialize())
      contentValues.put(QUOTE_TYPE, retrieved.quote.type.code)
      contentValues.put(QUOTE_MISSING, if (retrieved.quote.isOriginalMissing) 1 else 0)

      val quoteBodyRanges: BodyRangeList.Builder = retrieved.quote.bodyRanges?.newBuilder() ?: BodyRangeList.Builder()
      val mentionsList = MentionUtil.mentionsToBodyRangeList(retrieved.quote.mentions)

      if (mentionsList != null) {
        quoteBodyRanges.ranges += mentionsList.ranges
      }

      if (quoteBodyRanges.ranges.isNotEmpty()) {
        contentValues.put(QUOTE_BODY_RANGES, quoteBodyRanges.build().encode())
      }

      retrieved.quote.attachment?.let { quoteAttachments += it }
    } else {
      contentValues.put(QUOTE_ID, 0)
      contentValues.put(QUOTE_AUTHOR, 0)
    }

    if (editedMessage != null) {
      val notified = readableDatabase
        .select(NOTIFIED)
        .from(TABLE_NAME)
        .where(ID_WHERE, editedMessage.id)
        .run()
        .readToSingleInt(0)

      contentValues.put(NOTIFIED, notified.toInt())
    }

    val updateThread = retrieved.storyType === StoryType.NONE && !silent

    val (messageId, insertedAttachments) = insertMediaMessage(
      threadId = threadId,
      body = retrieved.body,
      attachments = retrieved.attachments,
      quoteAttachments = quoteAttachments,
      sharedContacts = retrieved.sharedContacts,
      linkPreviews = retrieved.linkPreviews,
      mentions = retrieved.mentions,
      messageRanges = retrieved.messageRanges,
      contentValues = contentValues,
      insertListener = null,
      updateThread = updateThread,
      unarchive = true,
      poll = retrieved.poll,
      pollTerminate = retrieved.messageExtras?.pollTerminate
    )

    if (messageId < 0) {
      Log.w(TAG, "Failed to insert media message (${retrieved.sentTimeMillis}, ${retrieved.from}, ThreadId::$threadId})! Likely a duplicate.")
      return Optional.empty()
    }

    if (editedMessage != null) {
      writableDatabase.update(TABLE_NAME)
        .values(QUOTE_ID to retrieved.sentTimeMillis)
        .where("$QUOTE_ID = ?", editedMessage.dateSent)
        .run()

      if (retrieved.quote != null && editedMessage.quote != null) {
        writableDatabase.execSQL(
          """  
          WITH o as (SELECT $QUOTE_ID, $QUOTE_AUTHOR, $QUOTE_BODY, $QUOTE_TYPE, $QUOTE_MISSING, $QUOTE_BODY_RANGES FROM $TABLE_NAME WHERE $ID = ${editedMessage.id})
          UPDATE $TABLE_NAME
          SET $QUOTE_ID = old.$QUOTE_ID, $QUOTE_AUTHOR = old.$QUOTE_AUTHOR, $QUOTE_BODY = old.$QUOTE_BODY, $QUOTE_TYPE = old.$QUOTE_TYPE, $QUOTE_MISSING = old.$QUOTE_MISSING, $QUOTE_BODY_RANGES = old.$QUOTE_BODY_RANGES
          FROM o old
          WHERE $TABLE_NAME.$ID = $messageId
          """
        )
      }
    }

    if (retrieved.attachments.isEmpty() && editedMessage?.id != null && attachments.getAttachmentsForMessage(editedMessage.id).isNotEmpty()) {
      val linkPreviewAttachmentIds = editedMessage.linkPreviews.mapNotNull { it.attachmentId?.id }.toSet()
      attachments.duplicateAttachmentsForMessage(messageId, editedMessage.id, linkPreviewAttachmentIds)
    }

    val isNotStoryGroupReply = retrieved.parentStoryId == null || !retrieved.parentStoryId.isGroupReply()

    if (!updateThread &&
      !MessageTypes.isPaymentsActivated(type) &&
      !MessageTypes.isPaymentsRequestToActivate(type) &&
      !MessageTypes.isReportedSpam(type) &&
      !MessageTypes.isMessageRequestAccepted(type) &&
      !MessageTypes.isExpirationTimerUpdate(type) &&
      !MessageTypes.isBlocked(type) &&
      !MessageTypes.isUnblocked(type) &&
      !retrieved.storyType.isStory &&
      isNotStoryGroupReply &&
      !silent &&
      editedMessage == null
    ) {
      val incrementUnreadMentions = retrieved.mentions.isNotEmpty() && retrieved.mentions.any { it.recipientId == Recipient.self().id }
      threads.incrementUnread(threadId, 1, if (incrementUnreadMentions) 1 else 0)
      ThreadUpdateJob.enqueue(threadId, true)
    }

    if (notifyObservers) {
      notifyConversationListeners(threadId)
    }

    if (retrieved.storyType.isStory) {
      AppDependencies.databaseObserver.notifyStoryObservers(threads.getRecipientIdForThreadId(threadId)!!)
    }

    return Optional.of(
      InsertResult(
        messageId = messageId,
        threadId = threadId,
        threadWasNewlyCreated = threadIdResult.newlyCreated,
        insertedAttachments = insertedAttachments,
        quoteAttachmentId = quoteAttachments.firstOrNull()?.let { insertedAttachments?.get(it) }
      )
    )
  }

  fun insertChatSessionRefreshedMessage(recipientId: RecipientId, senderDeviceId: Long, sentTimestamp: Long): InsertResult {
    val recipient = Recipient.resolved(recipientId)
    val threadIdResult = threads.getOrCreateThreadIdResultFor(recipient.id, recipient.isGroup)
    val threadId = threadIdResult.threadId
    var type = MessageTypes.SECURE_MESSAGE_BIT or MessageTypes.PUSH_MESSAGE_BIT
    type = type and MessageTypes.TOTAL_MASK - MessageTypes.ENCRYPTION_MASK or MessageTypes.ENCRYPTION_REMOTE_FAILED_BIT

    val messageId = writableDatabase
      .insertInto(TABLE_NAME)
      .values(
        FROM_RECIPIENT_ID to recipientId.serialize(),
        FROM_DEVICE_ID to senderDeviceId,
        TO_RECIPIENT_ID to Recipient.self().id.serialize(),
        TO_RECIPIENT_ID to Recipient.self().id.serialize(),
        DATE_RECEIVED to System.currentTimeMillis(),
        DATE_SENT to sentTimestamp,
        DATE_SERVER to -1,
        READ to 0,
        TYPE to type,
        THREAD_ID to threadId
      )
      .run()

    threads.incrementUnread(threadId, 1, 0)
    threads.update(threadId, true)

    notifyConversationListeners(threadId)
    TrimThreadJob.enqueueAsync(threadId)

    return InsertResult(
      messageId = messageId,
      threadId = threadId,
      threadWasNewlyCreated = threadIdResult.newlyCreated
    )
  }

  fun insertBadDecryptMessage(recipientId: RecipientId, senderDevice: Int, sentTimestamp: Long, receivedTimestamp: Long, threadId: Long) {
    writableDatabase
      .insertInto(TABLE_NAME)
      .values(
        FROM_RECIPIENT_ID to recipientId.serialize(),
        FROM_DEVICE_ID to senderDevice,
        TO_RECIPIENT_ID to Recipient.self().id.serialize(),
        DATE_SENT to sentTimestamp,
        DATE_RECEIVED to receivedTimestamp,
        DATE_SERVER to -1,
        READ to 0,
        TYPE to MessageTypes.BAD_DECRYPT_TYPE,
        THREAD_ID to threadId
      )
      .run()

    threads.incrementUnread(threadId, 1, 0)
    threads.update(threadId, true)

    notifyConversationListeners(threadId)
    TrimThreadJob.enqueueAsync(threadId)
  }

  fun markGiftRedemptionCompleted(messageId: Long) {
    markGiftRedemptionState(messageId, GiftBadge.RedemptionState.REDEEMED)
  }

  fun markGiftRedemptionStarted(messageId: Long) {
    markGiftRedemptionState(messageId, GiftBadge.RedemptionState.STARTED)
  }

  fun markGiftRedemptionFailed(messageId: Long) {
    markGiftRedemptionState(messageId, GiftBadge.RedemptionState.FAILED)
  }

  private fun markGiftRedemptionState(messageId: Long, redemptionState: GiftBadge.RedemptionState) {
    var updated = false
    var threadId: Long = -1

    writableDatabase.withinTransaction { db ->
      db.select(BODY, THREAD_ID)
        .from(TABLE_NAME)
        .where("($TYPE & ${MessageTypes.SPECIAL_TYPES_MASK} = ${MessageTypes.SPECIAL_TYPE_GIFT_BADGE}) AND $ID = ?", messageId)
        .run()
        .use { cursor ->
          if (cursor.moveToFirst()) {
            val giftBadge = GiftBadge.ADAPTER.decode(Base64.decode(cursor.requireNonNullString(BODY)))
            val updatedBadge = giftBadge.newBuilder().redemptionState(redemptionState).build()

            updated = db
              .update(TABLE_NAME)
              .values(BODY to Base64.encodeWithPadding(updatedBadge.encode()))
              .where("$ID = ?", messageId)
              .run() > 0

            threadId = cursor.requireLong(THREAD_ID)
          }
        }
    }

    if (updated) {
      AppDependencies.databaseObserver.notifyMessageUpdateObservers(MessageId(messageId))
      notifyConversationListeners(threadId)
    }
  }

  @Throws(MmsException::class)
  fun insertMessageOutbox(
    message: OutgoingMessage,
    threadId: Long,
    forceSms: Boolean = false,
    insertListener: InsertListener? = null
  ): InsertResult {
    return insertMessageOutbox(
      message = message,
      threadId = threadId,
      forceSms = forceSms,
      defaultReceiptStatus = GroupReceiptTable.STATUS_UNDELIVERED,
      insertListener = insertListener
    )
  }

  @Throws(MmsException::class)
  fun insertMessageOutbox(
    message: OutgoingMessage,
    threadId: Long,
    forceSms: Boolean,
    defaultReceiptStatus: Int,
    insertListener: InsertListener?
  ): InsertResult {
    var type = MessageTypes.BASE_SENDING_TYPE
    var hasSpecialType = false

    if (message.isSecure) {
      type = type or (MessageTypes.SECURE_MESSAGE_BIT or MessageTypes.PUSH_MESSAGE_BIT)
    }

    if (forceSms) {
      type = type or MessageTypes.MESSAGE_FORCE_SMS_BIT
    }

    if (message.isSecure) {
      type = type or (MessageTypes.SECURE_MESSAGE_BIT or MessageTypes.PUSH_MESSAGE_BIT)
    } else if (message.isEndSession) {
      type = type or MessageTypes.END_SESSION_BIT
    }

    if (message.isIdentityVerified) {
      type = type or MessageTypes.KEY_EXCHANGE_IDENTITY_VERIFIED_BIT
    } else if (message.isIdentityDefault) {
      type = type or MessageTypes.KEY_EXCHANGE_IDENTITY_DEFAULT_BIT
    }

    if (message.isGroup) {
      if (message.isBlocked) {
        type = type or MessageTypes.GROUP_V2_BIT or MessageTypes.SPECIAL_TYPE_BLOCKED
        hasSpecialType = true
      } else if (message.isUnblocked) {
        if (hasSpecialType) {
          throw MmsException("Cannot insert message with multiple special types.")
        }
        type = type or MessageTypes.GROUP_V2_BIT or MessageTypes.SPECIAL_TYPE_UNBLOCKED
        hasSpecialType = true
      } else if (message.isV2Group) {
        type = type or (MessageTypes.GROUP_V2_BIT or MessageTypes.GROUP_UPDATE_BIT)

        if (message.isJustAGroupLeave) {
          type = type or MessageTypes.GROUP_LEAVE_BIT
        }
      } else {
        val properties = message.requireGroupV1Properties()

        if (properties.isUpdate) {
          type = type or MessageTypes.GROUP_UPDATE_BIT
        } else if (properties.isQuit) {
          type = type or MessageTypes.GROUP_LEAVE_BIT
        }
      }
    }

    if (message.isExpirationUpdate) {
      type = type or MessageTypes.EXPIRATION_TIMER_UPDATE_BIT
    }

    if (message.isStoryReaction) {
      if (hasSpecialType) {
        throw MmsException("Cannot insert message with multiple special types.")
      }
      type = type or MessageTypes.SPECIAL_TYPE_STORY_REACTION
      hasSpecialType = true
    }

    if (message.giftBadge != null) {
      if (hasSpecialType) {
        throw MmsException("Cannot insert message with multiple special types.")
      }
      type = type or MessageTypes.SPECIAL_TYPE_GIFT_BADGE
      hasSpecialType = true
    }

    if (message.isPaymentsNotification) {
      if (hasSpecialType) {
        throw MmsException("Cannot insert message with multiple special types.")
      }
      type = type or MessageTypes.SPECIAL_TYPE_PAYMENTS_NOTIFICATION
      hasSpecialType = true
    }

    if (message.isRequestToActivatePayments) {
      if (hasSpecialType) {
        throw MmsException("Cannot insert message with multiple special types.")
      }
      type = type or MessageTypes.SPECIAL_TYPE_PAYMENTS_ACTIVATE_REQUEST
      hasSpecialType = true
    }

    if (message.isPaymentsActivated) {
      if (hasSpecialType) {
        throw MmsException("Cannot insert message with multiple special types.")
      }
      type = type or MessageTypes.SPECIAL_TYPE_PAYMENTS_ACTIVATED
      hasSpecialType = true
    }

    if (message.isReportSpam) {
      if (hasSpecialType) {
        throw MmsException("Cannot insert message with multiple special types.")
      }
      type = type or MessageTypes.SPECIAL_TYPE_REPORTED_SPAM
      hasSpecialType = true
    }

    if (message.isMessageRequestAccept) {
      if (hasSpecialType) {
        throw MmsException("Cannot insert message with multiple special types.")
      }
      type = type or MessageTypes.SPECIAL_TYPE_MESSAGE_REQUEST_ACCEPTED
      hasSpecialType = true
    }

    if (message.isBlocked && !message.isGroup) {
      if (hasSpecialType) {
        throw MmsException("Cannot insert message with multiple special types.")
      }
      type = type or MessageTypes.SPECIAL_TYPE_BLOCKED
      hasSpecialType = true
    }

    if (message.isUnblocked && !message.isGroup) {
      if (hasSpecialType) {
        throw MmsException("Cannot insert message with multiple special types.")
      }
      type = type or MessageTypes.SPECIAL_TYPE_UNBLOCKED
      hasSpecialType = true
    }

    if (message.messageExtras?.pollTerminate != null) {
      if (hasSpecialType) {
        throw MmsException("Cannot insert message with multiple special types.")
      }
      type = type or MessageTypes.SPECIAL_TYPE_POLL_TERMINATE
      hasSpecialType = true
    }

    val earlyDeliveryReceipts: Map<RecipientId, Receipt> = earlyDeliveryReceiptCache.remove(message.sentTimeMillis)

    if (earlyDeliveryReceipts.isNotEmpty()) {
      Log.w(TAG, "Found early delivery receipts for " + message.sentTimeMillis + ". Applying them.")
    }

    var editedMessage: MessageRecord? = null
    if (message.isMessageEdit) {
      try {
        editedMessage = getMessageRecord(message.messageToEdit)
        if (!MessageConstraintsUtil.isValidEditMessageSend(editedMessage)) {
          throw MmsException("Message is not valid to edit")
        }
      } catch (e: NoSuchMessageException) {
        throw MmsException("Unable to locate edited message", e)
      }
    }

    val parentStoryId: Long = if (editedMessage == null) {
      if (message.parentStoryId != null) message.parentStoryId.serialize() else 0
    } else {
      val originalId = (editedMessage as? MmsMessageRecord)?.parentStoryId
      if (originalId != null && message.outgoingQuote != null) {
        originalId.serialize()
      } else {
        0L
      }
    }

    val dateReceived = editedMessage?.dateReceived ?: System.currentTimeMillis()

    val contentValues = ContentValues()
    contentValues.put(DATE_SENT, message.sentTimeMillis)
    contentValues.put(TYPE, type)
    contentValues.put(THREAD_ID, threadId)
    contentValues.put(READ, 1)
    contentValues.put(DATE_RECEIVED, dateReceived)
    contentValues.put(SMS_SUBSCRIPTION_ID, message.subscriptionId)
    contentValues.put(EXPIRES_IN, editedMessage?.expiresIn ?: message.expiresIn)
    contentValues.put(EXPIRE_TIMER_VERSION, editedMessage?.expireTimerVersion ?: message.expireTimerVersion)
    contentValues.put(VIEW_ONCE, message.isViewOnce)
    contentValues.put(FROM_RECIPIENT_ID, Recipient.self().id.serialize())
    contentValues.put(FROM_DEVICE_ID, SignalStore.account.deviceId)
    contentValues.put(TO_RECIPIENT_ID, message.threadRecipient.id.serialize())
    contentValues.put(HAS_DELIVERY_RECEIPT, earlyDeliveryReceipts.values.sumOf { it.count })
    contentValues.put(RECEIPT_TIMESTAMP, earlyDeliveryReceipts.values.map { it.timestamp }.maxOrNull() ?: -1L)
    contentValues.put(STORY_TYPE, message.storyType.code)
    contentValues.put(PARENT_STORY_ID, parentStoryId)
    contentValues.put(SCHEDULED_DATE, message.scheduledDate)
    contentValues.putNull(LATEST_REVISION_ID)
    contentValues.put(MESSAGE_EXTRAS, message.messageExtras?.encode())

    if (editedMessage != null) {
      contentValues.put(ORIGINAL_MESSAGE_ID, editedMessage.getOriginalOrOwnMessageId().id)
      contentValues.put(REVISION_NUMBER, editedMessage.revisionNumber + 1)
      contentValues.put(EXPIRE_STARTED, editedMessage.expireStarted)
    } else {
      contentValues.putNull(ORIGINAL_MESSAGE_ID)
    }

    if (message.threadRecipient.isSelf && hasAudioAttachment(message.attachments)) {
      contentValues.put(VIEWED_COLUMN, 1L)
    }

    val quoteAttachments: MutableList<Attachment> = mutableListOf()

    if (message.outgoingQuote != null) {
      val updated = MentionUtil.updateBodyAndMentionsWithPlaceholders(message.outgoingQuote.text, message.outgoingQuote.mentions)

      contentValues.put(QUOTE_ID, message.outgoingQuote.id)
      contentValues.put(QUOTE_AUTHOR, message.outgoingQuote.author.serialize())
      contentValues.put(QUOTE_BODY, updated.bodyAsString)
      contentValues.put(QUOTE_TYPE, message.outgoingQuote.type.code)
      contentValues.put(QUOTE_MISSING, if (message.outgoingQuote.isOriginalMissing) 1 else 0)

      val adjustedQuoteBodyRanges = message.outgoingQuote.bodyRanges.adjustBodyRanges(updated.bodyAdjustments)
      val quoteBodyRanges: BodyRangeList.Builder = if (adjustedQuoteBodyRanges != null) {
        adjustedQuoteBodyRanges.newBuilder()
      } else {
        BodyRangeList.Builder()
      }

      val mentionsList = MentionUtil.mentionsToBodyRangeList(updated.mentions)
      if (mentionsList != null) {
        quoteBodyRanges.ranges += mentionsList.ranges
      }

      if (quoteBodyRanges.ranges.isNotEmpty()) {
        contentValues.put(QUOTE_BODY_RANGES, quoteBodyRanges.build().encode())
      }

      if (editedMessage == null) {
        message.outgoingQuote.attachment?.let { quoteAttachments += it }
      }
    } else {
      contentValues.put(QUOTE_ID, 0)
      contentValues.put(QUOTE_AUTHOR, 0)
    }

    val updatedBodyAndMentions = MentionUtil.updateBodyAndMentionsWithPlaceholders(message.body, message.mentions)
    val bodyRanges = message.bodyRanges.adjustBodyRanges(updatedBodyAndMentions.bodyAdjustments)
    val (messageId, insertedAttachments) = insertMediaMessage(
      threadId = threadId,
      body = updatedBodyAndMentions.bodyAsString?.trim(),
      attachments = message.attachments,
      quoteAttachments = quoteAttachments,
      sharedContacts = message.sharedContacts,
      linkPreviews = message.linkPreviews,
      mentions = updatedBodyAndMentions.mentions,
      messageRanges = bodyRanges,
      contentValues = contentValues,
      insertListener = insertListener,
      updateThread = false,
      unarchive = false,
      poll = message.poll,
      pollTerminate = message.messageExtras?.pollTerminate
    )

    if (messageId < 0) {
      throw MmsException("Failed to insert message! Likely a duplicate.")
    }

    if (message.threadRecipient.isGroup) {
      val members: MutableSet<RecipientId> = mutableSetOf()

      if (message.isGroupUpdate && message.isV2Group) {
        members += message.requireGroupV2Properties().allActivePendingAndRemovedMembers
          .distinct()
          .map { serviceId -> RecipientId.from(serviceId) }
          .toList()

        members -= Recipient.self().id
      } else {
        members += groups.getGroupMembers(message.threadRecipient.requireGroupId(), GroupTable.MemberSet.FULL_MEMBERS_EXCLUDING_SELF).map { it.id }
      }

      groupReceipts.insert(members, messageId, defaultReceiptStatus, message.sentTimeMillis)

      for (recipientId in earlyDeliveryReceipts.keys) {
        groupReceipts.update(recipientId, messageId, GroupReceiptTable.STATUS_DELIVERED, -1)
      }
    } else if (message.threadRecipient.isDistributionList) {
      val members = distributionLists.getMembers(message.threadRecipient.requireDistributionListId())

      groupReceipts.insert(members, messageId, defaultReceiptStatus, message.sentTimeMillis)

      for (recipientId in earlyDeliveryReceipts.keys) {
        groupReceipts.update(recipientId, messageId, GroupReceiptTable.STATUS_DELIVERED, -1)
      }
    }

    if (editedMessage != null) {
      writableDatabase.update(TABLE_NAME)
        .values(QUOTE_ID to message.sentTimeMillis)
        .where("$QUOTE_ID = ?", editedMessage.dateSent)
        .run()
    }

    if (message.messageToEdit > 0) {
      writableDatabase.update(TABLE_NAME)
        .values(LATEST_REVISION_ID to messageId)
        .where("$ID_WHERE OR $LATEST_REVISION_ID = ?", message.messageToEdit, message.messageToEdit)
        .run()

      val textAttachments = (editedMessage as? MmsMessageRecord)?.slideDeck?.asAttachments()?.filter { it.contentType == MediaUtil.LONG_TEXT }?.mapNotNull { (it as? DatabaseAttachment)?.attachmentId?.id } ?: emptyList()
      val linkPreviewAttachments = (editedMessage as? MmsMessageRecord)?.linkPreviews?.mapNotNull { it.attachmentId?.id } ?: emptyList()
      val excludeIds = HashSet<Long>()
      excludeIds += textAttachments
      excludeIds += linkPreviewAttachments
      attachments.duplicateAttachmentsForMessage(messageId, message.messageToEdit, excludeIds)

      reactions.moveReactionsToNewMessage(messageId, message.messageToEdit)
    }

    threads.updateLastSeenAndMarkSentAndLastScrolledSilenty(threadId, dateReceived)

    if (!message.storyType.isStory) {
      if (message.outgoingQuote == null && editedMessage == null) {
        AppDependencies.databaseObserver.notifyMessageInsertObservers(threadId, MessageId(messageId))
      } else {
        AppDependencies.databaseObserver.notifyConversationListeners(threadId)
      }

      if (message.scheduledDate != -1L) {
        AppDependencies.databaseObserver.notifyScheduledMessageObservers(threadId)
      }
    } else {
      AppDependencies.databaseObserver.notifyStoryObservers(message.threadRecipient.id)
    }

    if (!message.isIdentityVerified && !message.isIdentityDefault) {
      ThreadUpdateJob.enqueue(threadId, !message.isSelfGroupAdd)
    }

    TrimThreadJob.enqueueAsync(threadId)

    return InsertResult(
      messageId = messageId,
      threadId = threadId,
      threadWasNewlyCreated = false,
      insertedAttachments = insertedAttachments,
      quoteAttachmentId = quoteAttachments.firstOrNull()?.let { insertedAttachments?.get(it) }
    )
  }

  private fun hasAudioAttachment(attachments: List<Attachment>): Boolean {
    return attachments.any { MediaUtil.isAudio(it) }
  }

  @Throws(MmsException::class)
  private fun insertMediaMessage(
    threadId: Long,
    body: String?,
    attachments: List<Attachment>,
    quoteAttachments: List<Attachment>,
    sharedContacts: List<Contact>,
    linkPreviews: List<LinkPreview>,
    mentions: List<Mention>,
    messageRanges: BodyRangeList?,
    contentValues: ContentValues,
    insertListener: InsertListener?,
    updateThread: Boolean,
    unarchive: Boolean,
    poll: Poll? = null,
    pollTerminate: PollTerminate? = null
  ): kotlin.Pair<Long, Map<Attachment, AttachmentId>?> {
    val mentionsSelf = mentions.any { Recipient.resolved(it.recipientId).isSelf }
    val allAttachments: MutableList<Attachment> = mutableListOf()

    allAttachments += attachments
    allAttachments += sharedContacts.mapNotNull { it.avatarAttachment }
    allAttachments += linkPreviews.mapNotNull { it.thumbnail.orElse(null) }

    contentValues.put(BODY, body)
    contentValues.put(MENTIONS_SELF, if (mentionsSelf) 1 else 0)
    if (messageRanges != null) {
      contentValues.put(MESSAGE_RANGES, messageRanges.encode())
    }

    val (messageId, insertedAttachments) = writableDatabase.withinTransaction { db ->
      val messageId = db.insert(TABLE_NAME, null, contentValues)
      if (messageId < 0) {
        Log.w(TAG, "Tried to insert media message but failed. Assuming duplicate.")
        return@withinTransaction -1L to null
      }

      threads.markAsActiveEarly(threadId)
      SignalDatabase.mentions.insert(threadId, messageId, mentions)

      val insertedAttachments = SignalDatabase.attachments.insertAttachmentsForMessage(messageId, allAttachments, quoteAttachments)
      val serializedContacts = getSerializedSharedContacts(insertedAttachments, sharedContacts)
      val serializedPreviews = getSerializedLinkPreviews(insertedAttachments, linkPreviews)

      if (!TextUtils.isEmpty(serializedContacts)) {
        val rows = db
          .update(TABLE_NAME)
          .values(SHARED_CONTACTS to serializedContacts)
          .where("$ID = ?", messageId)
          .run()

        if (rows <= 0) {
          Log.w(TAG, "Failed to update message with shared contact data.")
        }
      }

      if (!TextUtils.isEmpty(serializedPreviews)) {
        val rows = db
          .update(TABLE_NAME)
          .values(LINK_PREVIEWS to serializedPreviews)
          .where("$ID = ?", messageId)
          .run()

        if (rows <= 0) {
          Log.w(TAG, "Failed to update message with link preview data.")
        }
      }

      if (poll != null) {
        polls.insertPoll(poll.question, poll.allowMultipleVotes, poll.pollOptions, poll.authorId, messageId)
      }

      if (pollTerminate != null) {
        val pollId = polls.getPollId(pollTerminate.messageId)
        if (pollId == null) {
          Log.w(TAG, "Unable to find corresponding poll.")
        } else {
          polls.endPoll(pollId, messageId)
        }
      }

      messageId to insertedAttachments
    }

    if (messageId < 0) {
      return messageId to insertedAttachments
    }

    insertListener?.onComplete()

    val contentValuesThreadId = contentValues.getAsLong(THREAD_ID)

    if (updateThread) {
      threads.setLastScrolled(contentValuesThreadId, 0)
      threads.update(threadId, unarchive)
    }

    return messageId to insertedAttachments
  }

  /**
   * Deletes the call updates specified in the messageIds set.
   */
  fun deleteCallUpdates(messageIds: Set<Long>): Int {
    return deleteCallUpdatesInternal(messageIds, SqlUtil.CollectionOperator.IN)
  }

  private fun deleteCallUpdatesInternal(
    messageIds: Set<Long>,
    collectionOperator: SqlUtil.CollectionOperator
  ): Int {
    var rowsDeleted = 0
    val threadIds: Set<Long> = writableDatabase.withinTransaction {
      SqlUtil.buildCollectionQuery(
        column = ID,
        values = messageIds,
        prefix = "$IS_CALL_TYPE_CLAUSE AND ",
        collectionOperator = collectionOperator
      ).map { query ->
        val threadSet = writableDatabase.select(THREAD_ID)
          .from(TABLE_NAME)
          .where(query.where, query.whereArgs)
          .run()
          .readToSet { cursor ->
            cursor.requireLong(THREAD_ID)
          }

        val rows = writableDatabase
          .delete(TABLE_NAME)
          .where(query.where, query.whereArgs)
          .run()

        if (rows <= 0) {
          Log.w(TAG, "Failed to delete some rows during call update deletion.")
        }

        rowsDeleted += rows
        threadSet
      }.flatten().toSet()
    }

    threadIds.forEach {
      threads.update(
        threadId = it,
        unarchive = false,
        allowDeletion = true
      )
    }

    notifyConversationListeners(threadIds)
    notifyConversationListListeners()
    return rowsDeleted
  }

  fun deleteMessage(messageId: Long): Boolean {
    val threadId = getThreadIdForMessage(messageId)
    return deleteMessage(messageId, threadId)
  }

  @VisibleForTesting
  fun deleteMessage(messageId: Long, threadId: Long, notify: Boolean = true, updateThread: Boolean = true): Boolean {
    Log.d(TAG, "deleteMessage($messageId)")

    attachments.deleteAttachmentsForMessage(messageId)
    groupReceipts.deleteRowsForMessage(messageId)
    mentions.deleteMentionsForMessage(messageId)
    disassociatePollFromPollTerminate(polls.getPollTerminateMessageId(messageId))

    writableDatabase
      .delete(TABLE_NAME)
      .where("$ID = ?", messageId)
      .run()

    calls.updateCallEventDeletionTimestamps()
    threads.setLastScrolled(threadId, 0)

    val threadDeleted = if (updateThread) {
      threads.update(threadId, unarchive = false, syncThreadDelete = false)
    } else {
      false
    }

    if (notify) {
      notifyConversationListeners(threadId)
      notifyStickerListeners()
      notifyStickerPackListeners()
      OptimizeMessageSearchIndexJob.enqueue()
    }

    return threadDeleted
  }

  fun deleteScheduledMessage(messageId: Long) {
    Log.d(TAG, "deleteScheduledMessage($messageId)")

    val threadId = getThreadIdForMessage(messageId)

    writableDatabase.withinTransaction { db ->
      val rowsUpdated = db
        .update(TABLE_NAME)
        .values(
          SCHEDULED_DATE to -1,
          DATE_SENT to System.currentTimeMillis(),
          DATE_RECEIVED to System.currentTimeMillis()
        )
        .where("$ID = ? AND $SCHEDULED_DATE != ?", messageId, -1)
        .run()

      if (rowsUpdated > 0) {
        deleteMessage(messageId, threadId)
      } else {
        Log.w(TAG, "tried to delete scheduled message but it may have already been sent")
      }
    }

    AppDependencies.scheduledMessageManager.scheduleIfNecessary()
    AppDependencies.databaseObserver.notifyScheduledMessageObservers(threadId)
  }

  fun deleteScheduledMessages(recipientId: RecipientId) {
    Log.d(TAG, "deleteScheduledMessages($recipientId)")

    val threadId: Long = threads.getThreadIdFor(recipientId) ?: return Log.i(TAG, "No thread exists for $recipientId")

    writableDatabase.withinTransaction {
      val scheduledMessages = getScheduledMessagesInThread(threadId)
      for (record in scheduledMessages) {
        deleteScheduledMessage(record.id)
      }
    }
  }

  /**
   * When a poll gets deleted, remove the poll reference from its corresponding terminate message by setting it to -1.
   */
  fun disassociatePollFromPollTerminate(messageId: Long) {
    if (messageId == -1L) {
      return
    }

    writableDatabase.withinTransaction { db ->
      val messageExtras = db
        .select(MESSAGE_EXTRAS)
        .from(TABLE_NAME)
        .where("$ID = ?", messageId)
        .run()
        .readToSingleObject { cursor ->
          val messageExtraBytes = cursor.requireBlob(MESSAGE_EXTRAS)
          messageExtraBytes?.let { MessageExtras.ADAPTER.decode(it) }
        }

      if (messageExtras?.pollTerminate != null) {
        val updatedMessageExtras = messageExtras.newBuilder().pollTerminate(pollTerminate = messageExtras.pollTerminate.copy(messageId = -1)).build()
        db
          .update(TABLE_NAME)
          .values(MESSAGE_EXTRAS to updatedMessageExtras.encode())
          .where("$ID = ?", messageId)
          .run()
      }
    }
  }

  fun getSerializedSharedContacts(insertedAttachmentIds: Map<Attachment, AttachmentId>, contacts: List<Contact>): String? {
    if (contacts.isEmpty()) {
      return null
    }

    val sharedContactJson = JSONArray()

    for (contact in contacts) {
      try {
        val attachmentId: AttachmentId? = if (contact.avatarAttachment != null) {
          insertedAttachmentIds[contact.avatarAttachment]
        } else {
          null
        }

        val updatedAvatar = Contact.Avatar(
          attachmentId,
          contact.avatarAttachment,
          contact.avatar != null && contact.avatar!!.isProfile
        )

        val updatedContact = Contact(contact, updatedAvatar)

        sharedContactJson.put(JSONObject(updatedContact.serialize()))
      } catch (e: JSONException) {
        Log.w(TAG, "Failed to serialize shared contact. Skipping it.", e)
      } catch (e: IOException) {
        Log.w(TAG, "Failed to serialize shared contact. Skipping it.", e)
      }
    }

    return sharedContactJson.toString()
  }

  fun getSerializedLinkPreviews(insertedAttachmentIds: Map<Attachment, AttachmentId>, previews: List<LinkPreview>): String? {
    if (previews.isEmpty()) {
      return null
    }

    val linkPreviewJson = JSONArray()

    for (preview in previews) {
      try {
        val attachmentId: AttachmentId? = if (preview.thumbnail.isPresent) {
          insertedAttachmentIds[preview.thumbnail.get()]
        } else {
          null
        }

        val updatedPreview = LinkPreview(preview.url, preview.title, preview.description, preview.date, attachmentId)
        linkPreviewJson.put(JSONObject(updatedPreview.serialize()))
      } catch (e: JSONException) {
        Log.w(TAG, "Failed to serialize shared contact. Skipping it.", e)
      } catch (e: IOException) {
        Log.w(TAG, "Failed to serialize shared contact. Skipping it.", e)
      }
    }

    return linkPreviewJson.toString()
  }

  fun isSent(messageId: Long): Boolean {
    val type = readableDatabase
      .select(TYPE)
      .from(TABLE_NAME)
      .where("$ID = ?", messageId)
      .run()
      .readToSingleLong()

    return MessageTypes.isSentType(type)
  }

  fun getMessageType(messageId: Long): Long {
    return readableDatabase
      .select(TYPE)
      .from(TABLE_NAME)
      .where("$ID = ?", messageId)
      .run()
      .readToSingleLong()
  }

  fun getProfileChangeDetailsRecords(threadId: Long, afterTimestamp: Long): List<MessageRecord> {
    val cursor = readableDatabase
      .select(*MMS_PROJECTION)
      .from(TABLE_NAME)
      .where("$THREAD_ID = ? AND $DATE_RECEIVED >= ? AND $TYPE = ?", threadId, afterTimestamp, MessageTypes.PROFILE_CHANGE_TYPE)
      .orderBy("$ID DESC")
      .run()

    return mmsReaderFor(cursor).use { reader ->
      reader.filterNotNull()
    }
  }

  fun getAllRateLimitedMessageIds(): Set<Long> {
    val db = databaseHelper.signalReadableDatabase
    val where = "(" + TYPE + " & " + MessageTypes.TOTAL_MASK + " & " + MessageTypes.MESSAGE_RATE_LIMITED_BIT + ") > 0"
    val ids: MutableSet<Long> = HashSet()
    db.query(TABLE_NAME, arrayOf(ID), where, null, null, null, null).use { cursor ->
      while (cursor.moveToNext()) {
        ids.add(CursorUtil.requireLong(cursor, ID))
      }
    }
    return ids
  }

  fun deleteMessagesInThreadBeforeDate(threadId: Long, date: Long, inclusive: Boolean): Int {
    val condition = if (inclusive) "<=" else "<"
    val extraWhere = "AND ${TABLE_NAME}.$DATE_RECEIVED $condition $date"

    return deleteMessagesInThread(listOf(threadId), extraWhere)
  }

  fun deleteMessagesInThread(threadIds: Collection<Long>, extraWhere: String = ""): Int {
    var totalDeletedCount = 0

    writableDatabase.withinTransaction { db ->
      SignalDatabase.messageSearch.dropAfterMessageDeleteTrigger()
      SignalDatabase.messageLog.dropAfterMessageDeleteTrigger()

      for (threadId in threadIds) {
        val subSelect = "SELECT ${TABLE_NAME}.$ID FROM $TABLE_NAME WHERE ${TABLE_NAME}.$THREAD_ID = $threadId $extraWhere LIMIT 1000"
        do {
          // Bulk deleting FK tables for large message delete efficiency
          db.delete(StorySendTable.TABLE_NAME)
            .where("${StorySendTable.TABLE_NAME}.${StorySendTable.MESSAGE_ID} IN ($subSelect)")
            .run()

          db.delete(ReactionTable.TABLE_NAME)
            .where("${ReactionTable.TABLE_NAME}.${ReactionTable.MESSAGE_ID} IN ($subSelect)")
            .run()

          db.delete(CallTable.TABLE_NAME)
            .where("${CallTable.TABLE_NAME}.${CallTable.MESSAGE_ID} IN ($subSelect)")
            .run()

          // Must delete rows from FTS table before deleting from main table due to FTS requirement when deleting by rowid
          db.delete(SearchTable.FTS_TABLE_NAME)
            .where("${SearchTable.FTS_TABLE_NAME}.${SearchTable.ID} IN ($subSelect)")
            .run()

          // Actually delete messages
          val deletedCount = db.delete(TABLE_NAME)
            .where("$ID IN ($subSelect)")
            .run()

          totalDeletedCount += deletedCount
        } while (deletedCount > 0)
      }

      SignalDatabase.messageSearch.restoreAfterMessageDeleteTrigger()
      SignalDatabase.messageLog.restoreAfterMessageDeleteTrigger()
    }

    return totalDeletedCount
  }

  fun deleteAbandonedMessages(threadId: Long? = null): Int {
    val where = if (threadId == null) {
      "$THREAD_ID NOT IN (SELECT ${ThreadTable.TABLE_NAME}.${ThreadTable.ID} FROM ${ThreadTable.TABLE_NAME} WHERE ${ThreadTable.ACTIVE} = 1)"
    } else {
      "$THREAD_ID = $threadId AND (SELECT ${ThreadTable.TABLE_NAME}.${ThreadTable.ACTIVE} FROM ${ThreadTable.TABLE_NAME} WHERE ${ThreadTable.TABLE_NAME}.${ThreadTable.ID} = $threadId) != 1"
    }

    val deletes = writableDatabase
      .delete(TABLE_NAME)
      .where(where)
      .run()

    if (deletes > 0) {
      Log.i(TAG, "Deleted $deletes abandoned messages")
      calls.updateCallEventDeletionTimestamps()
    }

    return deletes
  }

  fun deleteRemotelyDeletedStory(messageId: Long) {
    if (readableDatabase.exists(TABLE_NAME).where("$ID = ? AND $REMOTE_DELETED = ?", messageId, 1).run()) {
      deleteMessage(messageId)
    } else {
      Log.i(TAG, "Unable to delete remotely deleted story: $messageId")
    }
  }

  fun getMessageIdOrNull(message: SyncMessageId): Long? {
    return readableDatabase
      .select(ID)
      .from(TABLE_NAME)
      .where("$DATE_SENT = ? AND $FROM_RECIPIENT_ID = ?", message.timetamp, message.recipientId)
      .run()
      .readToSingleLongOrNull()
  }

  fun getMessageIdOrNull(message: SyncMessageId, threadId: Long): Long? {
    return readableDatabase
      .select(ID)
      .from(TABLE_NAME)
      .where("$DATE_SENT = ? AND $FROM_RECIPIENT_ID = ? AND $THREAD_ID = $threadId", message.timetamp, message.recipientId)
      .run()
      .readToSingleLongOrNull()
  }

  fun deleteMessages(messagesToDelete: List<SyncMessageId>): List<SyncMessageId> {
    val threads = mutableSetOf<Long>()
    val unhandled = mutableListOf<SyncMessageId>()

    for (message in messagesToDelete) {
      readableDatabase
        .select(ID, THREAD_ID)
        .from(TABLE_NAME)
        .where("$DATE_SENT = ? AND $FROM_RECIPIENT_ID = ?", message.timetamp, message.recipientId)
        .run()
        .use {
          if (it.moveToFirst()) {
            val messageId = it.requireLong(ID)
            val threadId = it.requireLong(THREAD_ID)

            deleteMessage(
              messageId = messageId,
              threadId = threadId,
              notify = false,
              updateThread = false
            )
            threads += threadId
          } else {
            unhandled += message
          }
        }
    }

    threads
      .forEach { threadId ->
        SignalDatabase.threads.update(threadId, unarchive = false)
        notifyConversationListeners(threadId)
      }

    notifyConversationListListeners()
    notifyStickerListeners()
    notifyStickerPackListeners()
    OptimizeMessageSearchIndexJob.enqueue()

    return unhandled
  }

  private fun getMessagesInThreadAfterInclusive(threadId: Long, timestamp: Long, limit: Long): List<MessageRecord> {
    val where = "$TABLE_NAME.$THREAD_ID = ? AND $TABLE_NAME.$DATE_RECEIVED >= ? AND $TABLE_NAME.$SCHEDULED_DATE = -1 AND $TABLE_NAME.$LATEST_REVISION_ID IS NULL"
    val args = buildArgs(threadId, timestamp)

    return mmsReaderFor(rawQueryWithAttachments(where, args, false, limit)).use { reader ->
      reader.filterNotNull()
    }
  }

  fun deleteAllThreads() {
    Log.d(TAG, "deleteAllThreads()")

    attachments.deleteAllAttachments()
    groupReceipts.deleteAllRows()
    mentions.deleteAllMentions()
    writableDatabase.deleteAll(TABLE_NAME)
    calls.updateCallEventDeletionTimestamps()

    OptimizeMessageSearchIndexJob.enqueue()
  }

  fun getNearestExpiringViewOnceMessage(): ViewOnceExpirationInfo? {
    val query = """
      SELECT 
        $TABLE_NAME.$ID, 
        $VIEW_ONCE, 
        $DATE_RECEIVED 
      FROM 
        $TABLE_NAME INNER JOIN ${AttachmentTable.TABLE_NAME} ON $TABLE_NAME.$ID = ${AttachmentTable.TABLE_NAME}.${AttachmentTable.MESSAGE_ID} 
      WHERE 
        $VIEW_ONCE > 0 AND 
        (${AttachmentTable.DATA_FILE} NOT NULL OR ${AttachmentTable.TRANSFER_STATE} != ?)
      """

    val args = buildArgs(AttachmentTable.TRANSFER_PROGRESS_DONE)

    var info: ViewOnceExpirationInfo? = null
    var nearestExpiration = Long.MAX_VALUE

    readableDatabase.rawQuery(query, args).forEach { cursor ->
      val id = cursor.requireLong(ID)
      val dateReceived = cursor.requireLong(DATE_RECEIVED)
      val expiresAt = dateReceived + ViewOnceUtil.MAX_LIFESPAN

      if (info == null || expiresAt < nearestExpiration) {
        info = ViewOnceExpirationInfo(id, dateReceived)
        nearestExpiration = expiresAt
      }
    }

    return info
  }

  /**
   * The number of change number messages in the thread.
   * Currently only used for tests.
   */
  @VisibleForTesting
  fun getChangeNumberMessageCount(recipientId: RecipientId): Int {
    return readableDatabase
      .select("COUNT(*)")
      .from(TABLE_NAME)
      .where("$FROM_RECIPIENT_ID = ? AND $TYPE = ?", recipientId, MessageTypes.CHANGE_NUMBER_TYPE)
      .run()
      .readToSingleInt()
  }

  fun beginTransaction(): SQLiteDatabase {
    writableDatabase.beginTransaction()
    return writableDatabase
  }

  fun setTransactionSuccessful() {
    writableDatabase.setTransactionSuccessful()
  }

  fun endTransaction() {
    writableDatabase.endTransaction()
  }

  @VisibleForTesting
  fun collapseJoinRequestEventsIfPossible(threadId: Long, message: IncomingMessage): Optional<InsertResult> {
    var result: InsertResult? = null

    writableDatabase.withinTransaction { db ->
      mmsReaderFor(getConversation(threadId, 0, 2)).use { reader ->
        val latestMessage = reader.getNext()

        if (latestMessage != null && latestMessage.isGroupV2) {
          val changeEditor: Optional<ServiceId> = message.groupContext?.let { GroupV2UpdateMessageUtil.getChangeEditor(it) } ?: Optional.empty()

          if (changeEditor.isPresent && latestMessage.isGroupV2JoinRequest(changeEditor.get())) {
            val secondLatestMessage = reader.getNext()

            val id: Long
            val updatedContext: DecryptedGroupV2Context
            val messageExtras: MessageExtras?
            val changeRevision: Int = message.groupContext?.let { GroupV2UpdateMessageUtil.getChangeRevision(it) } ?: -1

            if (secondLatestMessage != null && secondLatestMessage.isGroupV2JoinRequest(changeEditor.get())) {
              id = secondLatestMessage.id
              messageExtras = secondLatestMessage.messageExtras
              updatedContext = MessageRecord.createNewContextWithAppendedDeleteJoinRequest(secondLatestMessage, changeRevision, changeEditor.get().toByteString())
              deleteMessage(latestMessage.id)
            } else {
              id = latestMessage.id
              messageExtras = latestMessage.messageExtras
              updatedContext = MessageRecord.createNewContextWithAppendedDeleteJoinRequest(latestMessage, changeRevision, changeEditor.get().toByteString())
            }

            val updatedMessageExtras = (messageExtras?.newBuilder() ?: MessageExtras.Builder()).gv2UpdateDescription(GV2UpdateDescription(gv2ChangeDescription = updatedContext)).build()

            db.update(TABLE_NAME)
              .values(MESSAGE_EXTRAS to updatedMessageExtras.encode())
              .where("$ID = ?", id)
              .run()

            result = InsertResult(
              messageId = id,
              threadId = threadId,
              threadWasNewlyCreated = false
            )
          }
        }
      }
    }

    return result.toOptional()
  }

  fun getInsecureMessageCount(): Int {
    return readableDatabase
      .select("COUNT(*)")
      .from(TABLE_NAME)
      .where(getInsecureMessageClause())
      .run()
      .readToSingleInt()
  }

  fun getSecureMessageCount(threadId: Long): Int {
    return readableDatabase
      .select("COUNT(*)")
      .from(TABLE_NAME)
      .where("$secureMessageClause AND $THREAD_ID = ?", threadId)
      .run()
      .readToSingleInt()
  }

  fun getOutgoingSecureMessageCount(threadId: Long): Int {
    return readableDatabase
      .select("COUNT(*)")
      .from(TABLE_NAME)
      .where("$outgoingSecureMessageClause AND $THREAD_ID = ? AND ($TYPE & ${MessageTypes.GROUP_LEAVE_BIT} = 0 OR $TYPE & ${MessageTypes.GROUP_V2_BIT} = ${MessageTypes.GROUP_V2_BIT})", threadId)
      .run()
      .readToSingleInt()
  }

  private fun hasSmsExportMessage(threadId: Long): Boolean {
    return readableDatabase
      .exists(TABLE_NAME)
      .where("$THREAD_ID = ? AND $TYPE = ?", threadId, MessageTypes.SMS_EXPORT_TYPE)
      .run()
  }

  fun hasReportSpamMessage(threadId: Long): Boolean {
    return readableDatabase
      .exists(TABLE_NAME)
      .where("$THREAD_ID = $threadId AND ($TYPE & ${MessageTypes.SPECIAL_TYPES_MASK}) = ${MessageTypes.SPECIAL_TYPE_REPORTED_SPAM}")
      .run()
  }

  private val outgoingInsecureMessageClause = "($TYPE & ${MessageTypes.BASE_TYPE_MASK}) = ${MessageTypes.BASE_SENT_TYPE} AND NOT ($TYPE & ${MessageTypes.SECURE_MESSAGE_BIT})"
  private val outgoingSecureMessageClause = "($TYPE & ${MessageTypes.BASE_TYPE_MASK}) = ${MessageTypes.BASE_SENT_TYPE} AND ($TYPE & ${MessageTypes.SECURE_MESSAGE_BIT or MessageTypes.PUSH_MESSAGE_BIT})"

  private val secureMessageClause: String
    get() {
      val isSent = "($TYPE & ${MessageTypes.BASE_TYPE_MASK}) = ${MessageTypes.BASE_SENT_TYPE}"
      val isReceived = "($TYPE & ${MessageTypes.BASE_TYPE_MASK}) = ${MessageTypes.BASE_INBOX_TYPE}"
      val isSecure = "($TYPE & ${MessageTypes.SECURE_MESSAGE_BIT or MessageTypes.PUSH_MESSAGE_BIT})"
      return "($isSent OR $isReceived) AND $isSecure"
    }

  private fun getInsecureMessageClause(): String {
    return getInsecureMessageClause(-1)
  }

  private fun getInsecureMessageClause(threadId: Long): String {
    val isSent = "($TABLE_NAME.$TYPE & ${MessageTypes.BASE_TYPE_MASK}) = ${MessageTypes.BASE_SENT_TYPE}"
    val isReceived = "($TABLE_NAME.$TYPE & ${MessageTypes.BASE_TYPE_MASK}) = ${MessageTypes.BASE_INBOX_TYPE}"
    val isSecure = "($TABLE_NAME.$TYPE & ${MessageTypes.SECURE_MESSAGE_BIT or MessageTypes.PUSH_MESSAGE_BIT})"
    val isNotSecure = "($TABLE_NAME.$TYPE <= ${MessageTypes.BASE_TYPE_MASK or MessageTypes.MESSAGE_ATTRIBUTE_MASK})"

    var whereClause = "($isSent OR $isReceived) AND NOT $isSecure AND $isNotSecure"

    if (threadId != -1L) {
      whereClause += " AND $TABLE_NAME.$THREAD_ID = $threadId"
    }

    return whereClause
  }

  fun getUnexportedInsecureMessagesCount(): Int {
    return getUnexportedInsecureMessagesCount(-1)
  }

  fun getUnexportedInsecureMessagesCount(threadId: Long): Int {
    return writableDatabase
      .select("COUNT(*)")
      .from(TABLE_NAME)
      .where("${getInsecureMessageClause(threadId)} AND $EXPORTED < ?", MessageExportStatus.EXPORTED)
      .run()
      .readToSingleInt()
  }

  /**
   * Resets the exported state and exported flag so messages can be re-exported.
   */
  fun clearExportState() {
    writableDatabase.update(TABLE_NAME)
      .values(
        EXPORT_STATE to null,
        EXPORTED to MessageExportStatus.UNEXPORTED.serialize()
      )
      .where("$EXPORT_STATE IS NOT NULL OR $EXPORTED != ?", MessageExportStatus.UNEXPORTED)
      .run()
  }

  /**
   * Reset the exported status (not state) to the default for clearing errors.
   */
  fun clearInsecureMessageExportedErrorStatus() {
    writableDatabase.update(TABLE_NAME)
      .values(EXPORTED to MessageExportStatus.UNEXPORTED.serialize())
      .where("$EXPORTED < ?", MessageExportStatus.UNEXPORTED)
      .run()
  }

  fun setReactionsSeen(threadId: Long, sinceTimestamp: Long) {
    val where = "$THREAD_ID = ? AND $REACTIONS_UNREAD = ?" + if (sinceTimestamp > -1) " AND $DATE_RECEIVED <= $sinceTimestamp" else ""

    writableDatabase
      .update(TABLE_NAME)
      .values(
        REACTIONS_UNREAD to 0,
        REACTIONS_LAST_SEEN to System.currentTimeMillis()
      )
      .where(where, threadId, 1)
      .run()
  }

  fun setAllReactionsSeen() {
    writableDatabase
      .update(TABLE_NAME)
      .values(
        REACTIONS_UNREAD to 0,
        REACTIONS_LAST_SEEN to System.currentTimeMillis()
      )
      .where("$REACTIONS_UNREAD != ?", 0)
      .run()
  }

  fun setVoteSeen(threadId: Long, sinceTimestamp: Long) {
    val where = if (sinceTimestamp > -1) {
      "$THREAD_ID = ? AND $VOTES_UNREAD = ? AND $DATE_RECEIVED <= $sinceTimestamp"
    } else {
      "$THREAD_ID = ? AND $VOTES_UNREAD = ?"
    }

    writableDatabase
      .update(TABLE_NAME)
      .values(
        VOTES_UNREAD to 0,
        VOTES_LAST_SEEN to System.currentTimeMillis()
      )
      .where(where, threadId, 1)
      .run()
  }

  fun setAllVotesSeen() {
    writableDatabase
      .update(TABLE_NAME)
      .values(
        VOTES_UNREAD to 0,
        VOTES_LAST_SEEN to System.currentTimeMillis()
      )
      .where("$VOTES_UNREAD != ?", 0)
      .run()
  }

  fun setNotifiedTimestamp(timestamp: Long, ids: List<Long>) {
    if (ids.isEmpty()) {
      return
    }

    val query = buildSingleCollectionQuery(ID, ids)

    writableDatabase
      .update(TABLE_NAME)
      .values(NOTIFIED_TIMESTAMP to timestamp)
      .where(query.where, query.whereArgs)
      .run()
  }

  fun addMismatchedIdentity(messageId: Long, recipientId: RecipientId, identityKey: IdentityKey?) {
    try {
      addToDocument(
        messageId = messageId,
        column = MISMATCHED_IDENTITIES,
        item = IdentityKeyMismatch(recipientId, identityKey),
        clazz = IdentityKeyMismatchSet::class.java
      )
    } catch (e: IOException) {
      Log.w(TAG, e)
    }
  }

  fun removeMismatchedIdentity(messageId: Long, recipientId: RecipientId, identityKey: IdentityKey?) {
    try {
      removeFromDocument(
        messageId = messageId,
        column = MISMATCHED_IDENTITIES,
        item = IdentityKeyMismatch(recipientId, identityKey),
        clazz = IdentityKeyMismatchSet::class.java
      )
    } catch (e: IOException) {
      Log.w(TAG, e)
    }
  }

  fun setMismatchedIdentities(messageId: Long, mismatches: Set<IdentityKeyMismatch?>) {
    try {
      setDocument(
        database = databaseHelper.signalWritableDatabase,
        messageId = messageId,
        column = MISMATCHED_IDENTITIES,
        document = IdentityKeyMismatchSet(mismatches)
      )
    } catch (e: IOException) {
      Log.w(TAG, e)
    }
  }

  private fun getReportSpamMessageServerGuids(threadId: Long, timestamp: Long): List<ReportSpamData> {
    val data: MutableList<ReportSpamData> = ArrayList()

    readableDatabase
      .select(FROM_RECIPIENT_ID, SERVER_GUID, DATE_RECEIVED)
      .from(TABLE_NAME)
      .where("$THREAD_ID = ? AND $DATE_RECEIVED <= ?", threadId, timestamp)
      .orderBy("$DATE_RECEIVED DESC")
      .limit(3)
      .run()
      .forEach { cursor ->
        val serverGuid: String? = cursor.requireString(SERVER_GUID)

        if (serverGuid != null && serverGuid.isNotEmpty()) {
          data += ReportSpamData(
            recipientId = RecipientId.from(cursor.requireLong(FROM_RECIPIENT_ID)),
            serverGuid = serverGuid,
            dateReceived = cursor.requireLong(DATE_RECEIVED)
          )
        }
      }

    return data
  }

  fun getIncomingPaymentRequestThreads(): List<Long> {
    return readableDatabase
      .select("DISTINCT $THREAD_ID")
      .from(TABLE_NAME)
      .where("($TYPE & ${MessageTypes.BASE_TYPE_MASK}) = ${MessageTypes.BASE_INBOX_TYPE} AND ($TYPE & ${MessageTypes.SPECIAL_TYPES_MASK}) = ${MessageTypes.SPECIAL_TYPE_PAYMENTS_ACTIVATE_REQUEST}")
      .run()
      .readToList { it.requireLong(THREAD_ID) }
  }

  fun getPaymentMessage(paymentUuid: UUID): MessageId? {
    val id = readableDatabase
      .select(ID)
      .from(TABLE_NAME)
      .where("$TYPE & ? != 0 AND body = ?", MessageTypes.SPECIAL_TYPE_PAYMENTS_NOTIFICATION, paymentUuid)
      .run()
      .readToSingleLong(-1)

    return if (id != -1L) {
      MessageId(id)
    } else {
      null
    }
  }

  /**
   * @return The user that added you to the group, otherwise null.
   */
  fun getGroupAddedBy(threadId: Long): RecipientId? {
    var lastQuitChecked = System.currentTimeMillis()
    var pair: Pair<RecipientId?, Long>

    do {
      pair = getGroupAddedBy(threadId, lastQuitChecked)

      if (pair.first != null) {
        return pair.first
      } else {
        lastQuitChecked = pair.second
      }
    } while (pair.second != -1L)

    return null
  }

  private fun getGroupAddedBy(threadId: Long, lastQuitChecked: Long): Pair<RecipientId?, Long> {
    val latestQuit = messages.getLatestGroupQuitTimestamp(threadId, lastQuitChecked)
    val id = messages.getOldestGroupUpdateSender(threadId, latestQuit)
    return Pair(id, latestQuit)
  }

  /**
   * Whether or not the message has been quoted by another message.
   */
  fun isQuoted(messageRecord: MessageRecord): Boolean {
    return readableDatabase
      .exists(TABLE_NAME).where(
        "$QUOTE_ID = ? AND $QUOTE_AUTHOR = ? AND $SCHEDULED_DATE = ? AND $ID NOT IN (SELECT $ORIGINAL_MESSAGE_ID FROM $TABLE_NAME)",
        messageRecord.dateSent,
        messageRecord.fromRecipient.id,
        -1
      )
      .run()
  }

  /**
   * Given a collection of MessageRecords, this will return a set of the IDs of the records that have been quoted by another message.
   * Does an efficient bulk lookup that makes it faster than [.isQuoted] for multiple records.
   */
  fun isQuoted(records: Collection<MessageRecord>): Set<Long> {
    if (records.isEmpty()) {
      return emptySet()
    }

    val byQuoteDescriptor: MutableMap<QuoteDescriptor, MessageRecord> = HashMap(records.size)
    val args: MutableList<Array<String>> = ArrayList(records.size)

    for (record in records) {
      val timestamp = record.dateSent

      byQuoteDescriptor[QuoteDescriptor(timestamp, record.fromRecipient.id)] = record
      args.add(buildArgs(timestamp, record.fromRecipient.id, -1))
    }

    val quotedIds: MutableSet<Long> = mutableSetOf()

    val pastRevisionMessageIds = records.mapNotNull { it.originalMessageId?.id }.toSet()

    buildCustomCollectionQuery("$QUOTE_ID = ?  AND $QUOTE_AUTHOR = ? AND $SCHEDULED_DATE = ?", args).forEach { query ->
      readableDatabase
        .select(ID, QUOTE_ID, QUOTE_AUTHOR)
        .from(TABLE_NAME)
        .where(query.where, query.whereArgs)
        .run()
        .forEach { cursor ->
          val messageId = cursor.requireLong(ID)
          if (messageId !in pastRevisionMessageIds) {
            val quoteLocator = QuoteDescriptor(
              timestamp = cursor.requireLong(QUOTE_ID),
              author = RecipientId.from(cursor.requireNonNullString(QUOTE_AUTHOR))
            )

            quotedIds += byQuoteDescriptor[quoteLocator]!!.id
          }
        }
    }

    return quotedIds
  }

  fun getRootOfQuoteChain(id: MessageId): MessageId {
    val targetMessage: MmsMessageRecord = messages.getMessageRecord(id.id) as MmsMessageRecord

    if (targetMessage.quote == null) {
      return id
    }

    val query = "$DATE_SENT = ${targetMessage.quote!!.id} AND $FROM_RECIPIENT_ID = '${targetMessage.quote!!.author.serialize()}'"

    MmsReader(readableDatabase.query(TABLE_NAME, MMS_PROJECTION, query, null, null, null, "1")).use { reader ->
      val record: MessageRecord? = reader.firstOrNull()
      if (record != null && !record.isStory()) {
        return getRootOfQuoteChain(MessageId(record.id))
      }
    }

    return id
  }

  fun getAllMessagesThatQuote(id: MessageId): List<MessageRecord> {
    val targetMessage: MessageRecord = getMessageRecord(id.id)

    val query = "$QUOTE_ID = ${targetMessage.dateSent} AND $QUOTE_AUTHOR = ${targetMessage.fromRecipient.id.serialize()} AND $SCHEDULED_DATE = -1 AND $LATEST_REVISION_ID IS NULL"
    val order = "$DATE_RECEIVED DESC"

    val records: MutableList<MessageRecord> = ArrayList()
    MmsReader(readableDatabase.query(TABLE_NAME, MMS_PROJECTION, query, null, null, null, order)).use { reader ->
      for (record in reader) {
        records += record
        records += getAllMessagesThatQuote(MessageId(record.id))
      }
    }

    return records.sortedByDescending { it.dateReceived }
  }

  fun getQuotedMessagePosition(threadId: Long, quoteId: Long, authorId: RecipientId): Int {
    val targetMessageDateReceived: Long = readableDatabase
      .select(DATE_RECEIVED, LATEST_REVISION_ID)
      .from(TABLE_NAME)
      .where("$DATE_SENT = $quoteId AND $FROM_RECIPIENT_ID = ? AND $REMOTE_DELETED = 0 AND $SCHEDULED_DATE = -1", authorId)
      .run()
      .readToSingleObject { cursor ->
        val latestRevisionId = cursor.requireLongOrNull(LATEST_REVISION_ID)
        if (latestRevisionId != null) {
          readableDatabase
            .select(DATE_RECEIVED)
            .from(TABLE_NAME)
            .where("$ID = ?", latestRevisionId)
            .run()
            .readToSingleLong(-1L)
        } else {
          cursor.requireLong(DATE_RECEIVED)
        }
      } ?: -1L

    if (targetMessageDateReceived == -1L) {
      return -1
    }

    return readableDatabase
      .select("COUNT(*)")
      .from(TABLE_NAME)
      .where("$THREAD_ID = $threadId AND $STORY_TYPE = 0 AND $PARENT_STORY_ID <= 0 AND $SCHEDULED_DATE = -1 AND $LATEST_REVISION_ID IS NULL AND $DATE_RECEIVED > $targetMessageDateReceived")
      .run()
      .readToSingleInt()
  }

  fun getMessagePositionInConversation(threadId: Long, receivedTimestamp: Long, authorId: RecipientId): Int {
    val validMessageExists: Boolean = readableDatabase
      .exists(TABLE_NAME)
      .where("$DATE_RECEIVED = $receivedTimestamp AND $FROM_RECIPIENT_ID = ? AND $REMOTE_DELETED = 0 AND $SCHEDULED_DATE = -1 AND $LATEST_REVISION_ID IS NULL", authorId)
      .run()

    if (!validMessageExists) {
      return -1
    }

    return readableDatabase
      .select("COUNT(*)")
      .from(TABLE_NAME)
      .where("$THREAD_ID = $threadId AND $STORY_TYPE = 0 AND $PARENT_STORY_ID <= 0 AND $SCHEDULED_DATE = -1 AND $LATEST_REVISION_ID IS NULL AND $DATE_RECEIVED > $receivedTimestamp")
      .run()
      .readToSingleInt(-1)
  }

  fun getMessagePositionInConversation(threadId: Long, receivedTimestamp: Long): Int {
    return getMessagePositionInConversation(threadId, 0, receivedTimestamp)
  }

  fun messageExistsOnDays(threadId: Long, dayStarts: Collection<Long>): Map<Long, Boolean> {
    if (dayStarts.isEmpty()) {
      return emptyMap()
    }
    return dayStarts.associateWith { startOfDay ->
      readableDatabase
        .exists(TABLE_NAME)
        .where("$THREAD_ID = $threadId AND $DATE_SENT >= $startOfDay AND $DATE_SENT < $startOfDay + 86400000 AND $SCHEDULED_DATE = -1 AND $LATEST_REVISION_ID IS NULL AND $STORY_TYPE = 0 AND $PARENT_STORY_ID <= 0")
        .run()
    }
  }

  fun getEarliestMessageSentDate(threadId: Long): Long {
    return readableDatabase
      .select(DATE_SENT)
      .from(TABLE_NAME)
      .where("$THREAD_ID = $threadId AND $SCHEDULED_DATE = -1 AND $LATEST_REVISION_ID IS NULL AND $STORY_TYPE = 0 AND $PARENT_STORY_ID <= 0")
      .orderBy("$DATE_SENT ASC")
      .limit(1)
      .run()
      .readToSingleLong(0)
  }

  /**
   * Retrieves the position of the message with the provided timestamp in the query results you'd
   * get from calling [.getConversation].
   *
   * Note: This could give back incorrect results in the situation where multiple messages have the
   * same received timestamp. However, because this was designed to determine where to scroll to,
   * you'll still wind up in about the right spot.
   *
   * @param groupStoryId Ignored if passed value is <= 0
   */
  fun getMessagePositionInConversation(threadId: Long, groupStoryId: Long, receivedTimestamp: Long): Int {
    val selection = if (groupStoryId > 0) {
      "$THREAD_ID = $threadId AND $DATE_RECEIVED < $receivedTimestamp AND $STORY_TYPE = 0 AND $PARENT_STORY_ID = $groupStoryId AND $SCHEDULED_DATE = -1 AND $LATEST_REVISION_ID IS NULL"
    } else {
      "$THREAD_ID = $threadId AND $DATE_RECEIVED > $receivedTimestamp AND $STORY_TYPE = 0 AND $PARENT_STORY_ID <= 0 AND $SCHEDULED_DATE = -1 AND $LATEST_REVISION_ID IS NULL"
    }

    return readableDatabase
      .select("COUNT(*)")
      .from(TABLE_NAME)
      .where(selection)
      .run()
      .readToSingleInt(-1)
  }

  fun getTimestampForFirstMessageAfterDate(date: Long): Long {
    return readableDatabase
      .select(DATE_RECEIVED)
      .from(TABLE_NAME)
      .where("$DATE_RECEIVED > $date AND $SCHEDULED_DATE = -1 AND $LATEST_REVISION_ID IS NULL")
      .orderBy("$DATE_RECEIVED ASC")
      .limit(1)
      .run()
      .readToSingleLong()
  }

  fun getMessageCountBeforeDate(date: Long): Int {
    return readableDatabase
      .select("COUNT(*)")
      .from(TABLE_NAME)
      .where("$DATE_RECEIVED < $date AND $SCHEDULED_DATE = -1 AND $LATEST_REVISION_ID IS NULL")
      .run()
      .readToSingleInt()
  }

  @Throws(NoSuchMessageException::class)
  fun getMessagesAfterVoiceNoteInclusive(messageId: Long, limit: Long): List<MessageRecord> {
    val origin: MessageRecord = getMessageRecord(messageId)

    return getMessagesInThreadAfterInclusive(origin.threadId, origin.dateReceived, limit)
      .sortedBy { it.dateReceived }
      .take(limit.toInt())
  }

  fun getMessagePositionByDateReceivedTimestamp(threadId: Long, timestamp: Long, inclusive: Boolean): Int {
    return readableDatabase
      .select("COUNT(*)")
      .from(TABLE_NAME)
      .where("$THREAD_ID = $threadId AND $DATE_RECEIVED ${if (inclusive) ">=" else ">"} $timestamp AND $STORY_TYPE = 0 AND $PARENT_STORY_ID <= 0 AND $SCHEDULED_DATE = -1 AND $LATEST_REVISION_ID IS NULL")
      .run()
      .readToSingleInt()
  }

  @Throws(NoSuchMessageException::class)
  fun getConversationSnippetType(threadId: Long): Long {
    return readableDatabase
      .rawQuery(SNIPPET_QUERY, buildArgs(threadId))
      .readToSingleObject { it.requireLong(TYPE) } ?: throw NoSuchMessageException("no message")
  }

  @Throws(NoSuchMessageException::class)
  fun getConversationSnippet(threadId: Long): MessageRecord {
    return getConversationSnippetCursor(threadId)
      .readToSingleObject { cursor ->
        val id = cursor.requireLong(ID)
        messages.getMessageRecord(id)
      } ?: throw NoSuchMessageException("no message")
  }

  @VisibleForTesting
  fun getConversationSnippetCursor(threadId: Long): Cursor {
    val db = databaseHelper.signalReadableDatabase
    return db.rawQuery(SNIPPET_QUERY, buildArgs(threadId))
  }

  fun getUnreadCount(threadId: Long): Int {
    return readableDatabase
      .select("COUNT(*)")
      .from("$TABLE_NAME INDEXED BY $INDEX_THREAD_UNREAD_COUNT")
      .where("$THREAD_ID = $threadId AND $STORY_TYPE = 0 AND $PARENT_STORY_ID <= 0 AND $ORIGINAL_MESSAGE_ID IS NULL AND $SCHEDULED_DATE = -1 AND $READ = 0")
      .run()
      .readToSingleInt()
  }

  fun messageExists(messageRecord: MessageRecord): Boolean {
    return readableDatabase
      .exists(TABLE_NAME)
      .where("$ID = ?", messageRecord.id)
      .run()
  }

  fun messageExists(sentTimestamp: Long, author: RecipientId): Boolean {
    return readableDatabase
      .exists("$TABLE_NAME INDEXED BY $INDEX_DATE_SENT_FROM_TO_THREAD")
      .where("$DATE_SENT = ? AND $FROM_RECIPIENT_ID = ?", sentTimestamp, author)
      .run()
  }

  fun getReportSpamMessageServerData(threadId: Long, timestamp: Long, limit: Int): List<ReportSpamData> {
    return getReportSpamMessageServerGuids(threadId, timestamp)
      .sortedBy { it.dateReceived }
      .take(limit)
  }

  fun getGroupReportSpamMessageServerData(threadId: Long, inviter: RecipientId, timestamp: Long, limit: Int): List<ReportSpamData> {
    val data: MutableList<ReportSpamData> = ArrayList()

    val incomingGroupUpdateClause = "($TYPE & ${MessageTypes.BASE_TYPE_MASK}) = ${MessageTypes.BASE_INBOX_TYPE} AND ($TYPE & ${MessageTypes.GROUP_UPDATE_BIT}) != 0"

    readableDatabase
      .select(FROM_RECIPIENT_ID, SERVER_GUID, DATE_RECEIVED)
      .from(TABLE_NAME)
      .where("$FROM_RECIPIENT_ID = ? AND $THREAD_ID = ? AND $DATE_RECEIVED <= ? AND $incomingGroupUpdateClause", inviter, threadId, timestamp)
      .orderBy("$DATE_RECEIVED DESC")
      .limit(limit)
      .run()
      .forEach { cursor ->
        val serverGuid: String? = cursor.requireString(SERVER_GUID)

        if (serverGuid != null && serverGuid.isNotEmpty()) {
          data += ReportSpamData(
            recipientId = RecipientId.from(cursor.requireLong(FROM_RECIPIENT_ID)),
            serverGuid = serverGuid,
            dateReceived = cursor.requireLong(DATE_RECEIVED)
          )
        }
      }

    return data
  }

  @Throws(NoSuchMessageException::class)
  private fun getMessageExportState(messageId: MessageId): MessageExportState {
    return readableDatabase
      .select(EXPORT_STATE)
      .from(TABLE_NAME)
      .where("$ID = ?", messageId.id)
      .run()
      .readToSingleObject { cursor ->
        val bytes: ByteArray? = cursor.requireBlob(EXPORT_STATE)

        if (bytes == null) {
          MessageExportState()
        } else {
          try {
            MessageExportState.ADAPTER.decode(bytes)
          } catch (e: IOException) {
            MessageExportState()
          }
        }
      } ?: throw NoSuchMessageException("The requested message does not exist.")
  }

  @Throws(NoSuchMessageException::class)
  fun updateMessageExportState(messageId: MessageId, transform: Function<MessageExportState, MessageExportState>) {
    writableDatabase.withinTransaction { db ->
      val oldState = getMessageExportState(messageId)
      val newState = transform.apply(oldState)
      setMessageExportState(messageId, newState)
    }
  }

  fun markMessageExported(messageId: MessageId) {
    writableDatabase
      .update(TABLE_NAME)
      .values(EXPORTED to MessageExportStatus.EXPORTED.serialize())
      .where("$ID = ?", messageId.id)
      .run()
  }

  fun markMessageExportFailed(messageId: MessageId) {
    writableDatabase
      .update(TABLE_NAME)
      .values(EXPORTED to MessageExportStatus.ERROR.serialize())
      .where("$ID = ?", messageId.id)
      .run()
  }

  private fun setMessageExportState(messageId: MessageId, messageExportState: MessageExportState) {
    writableDatabase
      .update(TABLE_NAME)
      .values(EXPORT_STATE to messageExportState.encode())
      .where("$ID = ?", messageId.id)
      .run()
  }

  fun incrementDeliveryReceiptCounts(targetTimestamps: List<Long>, receiptAuthor: RecipientId, receiptSentTimestamp: Long, stopwatch: Stopwatch? = null): Set<Long> {
    return incrementReceiptCounts(targetTimestamps, receiptAuthor, receiptSentTimestamp, ReceiptType.DELIVERY, stopwatch = stopwatch)
  }

  fun incrementDeliveryReceiptCount(targetTimestamps: Long, receiptAuthor: RecipientId, receiptSentTimestamp: Long): Boolean {
    return incrementReceiptCount(targetTimestamps, receiptAuthor, receiptSentTimestamp, ReceiptType.DELIVERY)
  }

  /**
   * @return A list of ID's that were not updated.
   */
  fun incrementReadReceiptCounts(targetTimestamps: List<Long>, receiptAuthor: RecipientId, receiptSentTimestamp: Long): Set<Long> {
    return incrementReceiptCounts(targetTimestamps, receiptAuthor, receiptSentTimestamp, ReceiptType.READ)
  }

  fun incrementReadReceiptCount(targetTimestamps: Long, receiptAuthor: RecipientId, receiptSentTimestamp: Long): Boolean {
    return incrementReceiptCount(targetTimestamps, receiptAuthor, receiptSentTimestamp, ReceiptType.READ)
  }

  /**
   * @return A list of ID's that were not updated.
   */
  fun incrementViewedReceiptCounts(targetTimestamps: List<Long>, receiptAuthor: RecipientId, receiptSentTimestamp: Long): Set<Long> {
    return incrementReceiptCounts(targetTimestamps, receiptAuthor, receiptSentTimestamp, ReceiptType.VIEWED)
  }

  fun incrementViewedNonStoryReceiptCounts(targetTimestamps: List<Long>, receiptAuthor: RecipientId, receiptSentTimestamp: Long): Set<Long> {
    return incrementReceiptCounts(targetTimestamps, receiptAuthor, receiptSentTimestamp, ReceiptType.VIEWED, MessageQualifier.NORMAL)
  }

  fun incrementViewedReceiptCount(targetTimestamp: Long, receiptAuthor: RecipientId, receiptSentTimestamp: Long): Boolean {
    return incrementReceiptCount(targetTimestamp, receiptAuthor, receiptSentTimestamp, ReceiptType.VIEWED)
  }

  fun incrementViewedStoryReceiptCounts(targetTimestamps: List<Long>, receiptAuthor: RecipientId, receiptSentTimestamp: Long): Set<Long> {
    val messageUpdates: MutableSet<MessageReceiptUpdate> = HashSet()
    val unhandled: MutableSet<Long> = HashSet()

    writableDatabase.withinTransaction {
      for (targetTimestamp in targetTimestamps) {
        val updates = incrementReceiptCountInternal(targetTimestamp, receiptAuthor, receiptSentTimestamp, ReceiptType.VIEWED, MessageQualifier.STORY)

        if (updates.isNotEmpty()) {
          messageUpdates += updates
        } else {
          unhandled += targetTimestamp
        }
      }
    }

    for (update in messageUpdates) {
      AppDependencies.databaseObserver.notifyMessageUpdateObservers(update.messageId)
      AppDependencies.databaseObserver.notifyVerboseConversationListeners(setOf(update.threadId))
    }

    if (messageUpdates.isNotEmpty()) {
      notifyConversationListListeners()
    }

    return unhandled
  }

  /**
   * Wraps a single receipt update in a transaction and triggers the proper updates.
   *
   * @return Whether or not some thread was updated.
   */
  private fun incrementReceiptCount(targetTimestamp: Long, receiptAuthor: RecipientId, receiptSentTimestamp: Long, receiptType: ReceiptType, messageQualifier: MessageQualifier = MessageQualifier.ALL): Boolean {
    var messageUpdates: Set<MessageReceiptUpdate> = HashSet()

    writableDatabase.withinTransaction {
      messageUpdates = incrementReceiptCountInternal(targetTimestamp, receiptAuthor, receiptSentTimestamp, receiptType, messageQualifier)

      for (messageUpdate in messageUpdates) {
        threads.updateReceiptStatus(messageUpdate.messageId.id, messageUpdate.threadId)
      }
    }

    for (threadUpdate in messageUpdates) {
      AppDependencies.databaseObserver.notifyMessageUpdateObservers(threadUpdate.messageId)
    }

    return messageUpdates.isNotEmpty()
  }

  /**
   * Wraps multiple receipt updates in a transaction and triggers the proper updates.
   *
   * @return All of the target timestamps that couldn't be found in the table.
   */
  private fun incrementReceiptCounts(targetTimestamps: List<Long>, receiptAuthor: RecipientId, receiptSentTimestamp: Long, receiptType: ReceiptType, messageQualifier: MessageQualifier = MessageQualifier.ALL, stopwatch: Stopwatch? = null): Set<Long> {
    val messageUpdates: MutableSet<MessageReceiptUpdate> = HashSet()
    val missingTargetTimestamps: MutableSet<Long> = HashSet()

    writableDatabase.withinTransaction {
      for (targetTimestamp in targetTimestamps) {
        val updates: Set<MessageReceiptUpdate> = incrementReceiptCountInternal(targetTimestamp, receiptAuthor, receiptSentTimestamp, receiptType, messageQualifier, stopwatch)
        if (updates.isNotEmpty()) {
          messageUpdates += updates
        } else {
          missingTargetTimestamps += targetTimestamp
        }
      }

      for (update in messageUpdates) {
        if (update.shouldUpdateSnippet) {
          threads.updateReceiptStatus(update.messageId.id, update.threadId, stopwatch)
        }
      }
    }

    for (update in messageUpdates) {
      AppDependencies.databaseObserver.notifyMessageUpdateObservers(update.messageId)
      AppDependencies.databaseObserver.notifyVerboseConversationListeners(setOf(update.threadId))

      if (messageQualifier == MessageQualifier.STORY) {
        AppDependencies.databaseObserver.notifyStoryObservers(threads.getRecipientIdForThreadId(update.threadId)!!)
      }
    }

    if (messageUpdates.isNotEmpty()) {
      notifyConversationListListeners()
    }

    stopwatch?.split("observers")

    return missingTargetTimestamps
  }

  private fun incrementReceiptCountInternal(targetTimestamp: Long, receiptAuthor: RecipientId, receiptSentTimestamp: Long, receiptType: ReceiptType, messageQualifier: MessageQualifier, stopwatch: Stopwatch? = null): Set<MessageReceiptUpdate> {
    val qualifierWhere: String = when (messageQualifier) {
      MessageQualifier.NORMAL -> " AND NOT ($IS_STORY_CLAUSE)"
      MessageQualifier.STORY -> " AND $IS_STORY_CLAUSE"
      MessageQualifier.ALL -> ""
    }

    // Note: While it is true that multiple messages can have the same (sent, author) pair, this should only happen for stories, which are handled below.
    val receiptData: ReceiptData? = readableDatabase
      .select(ID, THREAD_ID, STORY_TYPE, receiptType.columnName, TO_RECIPIENT_ID)
      .from(TABLE_NAME)
      .where(
        """
        $DATE_SENT = $targetTimestamp AND
        $FROM_RECIPIENT_ID = ? AND
        (
          $TO_RECIPIENT_ID = ? OR 
          EXISTS (
            SELECT 1 
            FROM ${RecipientTable.TABLE_NAME} 
            WHERE 
              ${RecipientTable.TABLE_NAME}.${RecipientTable.ID} = $TO_RECIPIENT_ID AND 
              ${RecipientTable.TABLE_NAME}.${RecipientTable.TYPE} != ${RecipientTable.RecipientType.INDIVIDUAL.id}
          )
        )
        $qualifierWhere
        """,
        Recipient.self().id,
        receiptAuthor
      )
      .limit(1)
      .run()
      .readToSingleObject { cursor ->
        ReceiptData(
          messageId = cursor.requireLong(ID),
          threadId = cursor.requireLong(THREAD_ID),
          storyType = StoryType.fromCode(cursor.requireInt(STORY_TYPE)),
          marked = cursor.requireBoolean(receiptType.columnName),
          forIndividualChat = cursor.requireLong(TO_RECIPIENT_ID) == receiptAuthor.toLong()
        )
      }

    stopwatch?.split("receipt-query")

    if (receiptData == null) {
      if (receiptType == ReceiptType.DELIVERY) {
        earlyDeliveryReceiptCache.increment(targetTimestamp, receiptAuthor, receiptSentTimestamp)
      }

      return emptySet()
    }

    if (!receiptData.marked) {
      // We set the receipt_timestamp to the max of the two values because that single column represents the timestamp of the last receipt of any type.
      // That means we want to update it for each new receipt type, but we never want the time to go backwards.
      writableDatabase.execSQL(
        """
        UPDATE $TABLE_NAME
        SET
          ${receiptType.columnName} = 1,
          $RECEIPT_TIMESTAMP = MAX($RECEIPT_TIMESTAMP, $receiptSentTimestamp) 
        WHERE
          $ID = ${receiptData.messageId}
        """
      )
    }
    stopwatch?.split("receipt-update")

    if (!receiptData.forIndividualChat) {
      groupReceipts.update(receiptAuthor, receiptData.messageId, receiptType.groupStatus, receiptSentTimestamp)
    }

    stopwatch?.split("group-receipt")

    return if (receiptData.storyType != StoryType.NONE) {
      val storyMessageIds = storySends.getStoryMessagesFor(receiptAuthor, targetTimestamp)
      storyMessageIds.forEach { messageId -> groupReceipts.update(receiptAuthor, messageId.id, receiptType.groupStatus, receiptSentTimestamp) }
      storyMessageIds.map { messageId -> MessageReceiptUpdate(-1, messageId, false) }.toSet()
    } else {
      setOf(MessageReceiptUpdate(receiptData.threadId, MessageId(receiptData.messageId), shouldUpdateSnippet = receiptType != ReceiptType.VIEWED && !receiptData.marked))
    }.also {
      stopwatch?.split("stories")
    }
  }

  /**
   * @return Unhandled ids
   */
  fun setTimestampReadFromSyncMessage(readMessages: List<SyncMessage.Read>, proposedExpireStarted: Long, threadToLatestRead: MutableMap<Long, Long>): Collection<SyncMessageId> {
    val expiringMessages: MutableList<Pair<Long, Long>> = mutableListOf()
    val updatedThreads: MutableSet<Long> = mutableSetOf()
    val unhandled: MutableCollection<SyncMessageId> = mutableListOf()

    writableDatabase.withinTransaction {
      for (readMessage in readMessages) {
        val authorId: RecipientId = recipients.getOrInsertFromServiceId(ServiceId.ACI.parseOrThrow(readMessage.senderAci, readMessage.senderAciBinary))

        val result: TimestampReadResult = setTimestampReadFromSyncMessageInternal(
          messageId = SyncMessageId(authorId, readMessage.timestamp!!),
          proposedExpireStarted = proposedExpireStarted,
          threadToLatestRead = threadToLatestRead
        )

        expiringMessages += result.expiring
        updatedThreads += result.threads

        if (result.threads.isEmpty()) {
          unhandled += SyncMessageId(authorId, readMessage.timestamp!!)
        }
      }

      for (threadId in updatedThreads) {
        threads.updateReadState(threadId)
      }
    }

    for (expiringMessage in expiringMessages) {
      AppDependencies.expiringMessageManager.scheduleDeletion(expiringMessage.first, true, proposedExpireStarted, expiringMessage.second)
    }

    for (threadId in updatedThreads) {
      notifyConversationListeners(threadId)
    }

    return unhandled
  }

  /**
   * Handles a synchronized read message.
   * @param messageId An id representing the author-timestamp pair of the message that was read on a linked device. Note that the author could be self when
   * syncing read receipts for reactions.
   */
  private fun setTimestampReadFromSyncMessageInternal(messageId: SyncMessageId, proposedExpireStarted: Long, threadToLatestRead: MutableMap<Long, Long>): TimestampReadResult {
    val expiring: MutableList<Pair<Long, Long>> = LinkedList()
    val threads: MutableList<Long> = LinkedList()

    readableDatabase
      .select(ID, THREAD_ID, EXPIRES_IN, EXPIRE_STARTED, LATEST_REVISION_ID)
      .from(TABLE_NAME)
      .where("$DATE_SENT = ? AND ($FROM_RECIPIENT_ID = ? OR ($FROM_RECIPIENT_ID = ? AND $outgoingTypeClause))", messageId.timetamp, messageId.recipientId, Recipient.self().id)
      .run()
      .forEach { cursor ->
        val id = cursor.requireLong(ID)
        val threadId = cursor.requireLong(THREAD_ID)
        val expiresIn = cursor.requireLong(EXPIRES_IN)
        val expireStarted = cursor.requireLong(EXPIRE_STARTED).let {
          if (it > 0) {
            min(proposedExpireStarted, it)
          } else {
            proposedExpireStarted
          }
        }
        val latestRevisionId: Long? = cursor.requireLongOrNull(LATEST_REVISION_ID)

        val values = contentValuesOf(
          READ to 1,
          REACTIONS_UNREAD to 0,
          REACTIONS_LAST_SEEN to System.currentTimeMillis(),
          VOTES_UNREAD to 0,
          VOTES_LAST_SEEN to System.currentTimeMillis()
        )

        if (expiresIn > 0) {
          values.put(EXPIRE_STARTED, expireStarted)
          expiring += Pair(id, expiresIn)
        }

        writableDatabase
          .update(TABLE_NAME)
          .values(values)
          .where("$ID = ?", latestRevisionId ?: id)
          .run()

        threads += threadId

        val latest: Long? = threadToLatestRead[threadId]

        threadToLatestRead[threadId] = if (latest != null) {
          max(latest, messageId.timetamp)
        } else {
          messageId.timetamp
        }
      }

    return TimestampReadResult(expiring, threads)
  }

  /**
   * Finds a message by timestamp+author.
   * Does *not* include attachments.
   */
  fun getMessageFor(timestamp: Long, authorId: RecipientId): MessageRecord? {
    val cursor = readableDatabase
      .select(*MMS_PROJECTION)
      .from(TABLE_NAME)
      .where("$DATE_SENT = ? AND $FROM_RECIPIENT_ID = ?", timestamp, authorId)
      .run()

    return mmsReaderFor(cursor).use { reader ->
      reader.firstOrNull()
    }
  }

  /**
   * A cursor containing all of the messages in a given thread, in the proper order.
   * This does *not* have attachments in it.
   */
  fun getConversation(threadId: Long): Cursor {
    return getConversation(threadId, 0, 0)
  }

  /**
   * A cursor containing all of the messages in a given thread, in the proper order, respecting offset/limit.
   * This does *not* have attachments in it.
   */
  fun getConversation(threadId: Long, offset: Long, limit: Long): Cursor {
    val limitStr: String = if (limit > 0 || offset > 0) "$offset, $limit" else ""

    return readableDatabase
      .select(*MMS_PROJECTION)
      .from("$TABLE_NAME INDEXED BY $INDEX_THREAD_STORY_SCHEDULED_DATE_LATEST_REVISION_ID")
      .where("$THREAD_ID = ? AND $STORY_TYPE = ? AND $PARENT_STORY_ID <= ? AND $SCHEDULED_DATE = ? AND $LATEST_REVISION_ID IS NULL", threadId, 0, 0, -1)
      .orderBy("$DATE_RECEIVED DESC")
      .limit(limitStr)
      .run()
  }

  /**
   * Returns messages ordered for display in a reverse list (newest first).
   */
  fun getScheduledMessagesInThread(threadId: Long): List<MessageRecord> {
    val cursor = readableDatabase
      .select(*MMS_PROJECTION)
      .from("$TABLE_NAME INDEXED BY $INDEX_THREAD_STORY_SCHEDULED_DATE_LATEST_REVISION_ID")
      .where("$THREAD_ID = ? AND $STORY_TYPE = ? AND $PARENT_STORY_ID <= ? AND $SCHEDULED_DATE != ?", threadId, 0, 0, -1)
      .orderBy("$SCHEDULED_DATE DESC, $ID DESC")
      .run()

    return mmsReaderFor(cursor).use { reader ->
      reader.filterNotNull()
    }
  }

  /**
   * Returns messages order for sending (oldest first).
   */
  fun getScheduledMessagesBefore(time: Long): List<MessageRecord> {
    val cursor = readableDatabase
      .select(*MMS_PROJECTION)
      .from(TABLE_NAME)
      .where("$STORY_TYPE = ? AND $PARENT_STORY_ID <= ? AND $SCHEDULED_DATE != ? AND $SCHEDULED_DATE <= ?", 0, 0, -1, time)
      .orderBy("$SCHEDULED_DATE ASC, $ID ASC")
      .run()

    return mmsReaderFor(cursor).use { reader ->
      reader.filterNotNull()
    }
  }

  fun getOldestScheduledSendTimestamp(): MessageRecord? {
    val cursor = readableDatabase
      .select(*MMS_PROJECTION)
      .from(TABLE_NAME)
      .where("$STORY_TYPE = ? AND $PARENT_STORY_ID <= ? AND $SCHEDULED_DATE != ?", 0, 0, -1)
      .orderBy("$SCHEDULED_DATE ASC, $ID ASC")
      .limit(1)
      .run()

    return mmsReaderFor(cursor).use { reader ->
      reader.firstOrNull()
    }
  }

  fun getMessagesForNotificationState(stickyThreads: Collection<StickyThread>): Cursor {
    val stickyQuery = StringBuilder()

    for ((conversationId, _, earliestTimestamp) in stickyThreads) {
      if (stickyQuery.isNotEmpty()) {
        stickyQuery.append(" OR ")
      }

      stickyQuery.append("(")
        .append("$THREAD_ID = ")
        .append(conversationId.threadId)
        .append(" AND ")
        .append(DATE_RECEIVED)
        .append(" >= ")
        .append(earliestTimestamp)
        .append(getStickyWherePartForParentStoryId(conversationId.groupStoryId))
        .append(")")
    }

    return readableDatabase
      .select(*MMS_PROJECTION)
      .from(TABLE_NAME)
      .where(
        """
        $NOTIFIED = 0 
        AND $STORY_TYPE = 0 
        AND $LATEST_REVISION_ID IS NULL 
        AND (
          ($READ = 0 AND ($ORIGINAL_MESSAGE_ID IS NULL OR EXISTS (SELECT 1 FROM $TABLE_NAME AS m WHERE m.$ID = $TABLE_NAME.$ORIGINAL_MESSAGE_ID AND m.$READ = 0)))
          OR $REACTIONS_UNREAD = 1 
          ${if (stickyQuery.isNotEmpty()) "OR ($stickyQuery)" else ""}
          OR ($IS_MISSED_CALL_TYPE_CLAUSE AND EXISTS (SELECT 1 FROM ${CallTable.TABLE_NAME} WHERE ${CallTable.MESSAGE_ID} = $TABLE_NAME.$ID AND ${CallTable.EVENT} = ${CallTable.Event.serialize(CallTable.Event.MISSED)} AND ${CallTable.READ} = 0))
          OR $VOTES_UNREAD = 1
        )
        """.trimIndent()
      )
      .orderBy("$DATE_RECEIVED ASC")
      .run()
  }

  fun updatePendingSelfData(placeholder: RecipientId, self: RecipientId) {
    val fromUpdates = writableDatabase
      .update(TABLE_NAME)
      .values(FROM_RECIPIENT_ID to self.serialize())
      .where("$FROM_RECIPIENT_ID = ?", placeholder)
      .run()

    val toUpdates = writableDatabase
      .update(TABLE_NAME)
      .values(TO_RECIPIENT_ID to self.serialize())
      .where("$TO_RECIPIENT_ID = ?", placeholder)
      .run()

    Log.i(TAG, "Updated $fromUpdates FROM_RECIPIENT_ID rows and $toUpdates TO_RECIPIENT_ID rows.")
  }

  private fun getStickyWherePartForParentStoryId(parentStoryId: Long?): String {
    return if (parentStoryId == null) {
      " AND $PARENT_STORY_ID <= 0"
    } else {
      " AND $PARENT_STORY_ID = $parentStoryId"
    }
  }

  override fun remapRecipient(fromId: RecipientId, toId: RecipientId) {
    val fromCount = try {
      writableDatabase
        .update(TABLE_NAME)
        .values(FROM_RECIPIENT_ID to toId.serialize())
        .where("$FROM_RECIPIENT_ID = ?", fromId)
        .run()
    } catch (e: SQLiteException) {
      Log.w(TAG, "Failed to remap fromRecipient, likely causes a unique constraint violation. Fixing.", e)
      val fromIdLong = fromId.toLong()
      val toIdLong = toId.toLong()

      // Looks at all of the messages where the fromRecipient is either fromId or toId, then
      // finds all messages where the threadId and dateSent match, but the fromRecipients do not.
      // Deletes the more recent of the messages to prevent duplicates.
      val deleteCount = writableDatabase
        .delete(TABLE_NAME)
        .where(
          """
          $ID IN (
            SELECT $ID FROM $TABLE_NAME AS m1
            WHERE $FROM_RECIPIENT_ID IN ($fromIdLong, $toIdLong)
            AND EXISTS (
              SELECT 1 FROM $TABLE_NAME AS m2
              WHERE m1.$THREAD_ID = m2.$THREAD_ID
              AND m1.$DATE_SENT = m2.$DATE_SENT
              AND m1.$FROM_RECIPIENT_ID !=  m2.$FROM_RECIPIENT_ID
              AND m1.$ID > m2.$ID
            )
          )
          """
        )
        .run()

      Log.w(TAG, "Deleted $deleteCount duplicates. Retrying the remap.", e)
      writableDatabase
        .update(TABLE_NAME)
        .values(FROM_RECIPIENT_ID to toId.serialize())
        .where("$FROM_RECIPIENT_ID = ?", fromId)
        .run()
    }

    val toCount = writableDatabase
      .update(TABLE_NAME)
      .values(TO_RECIPIENT_ID to toId.serialize())
      .where("$TO_RECIPIENT_ID = ?", fromId)
      .run()

    val quoteAuthorCount = writableDatabase
      .update(TABLE_NAME)
      .values(QUOTE_AUTHOR to toId.serialize())
      .where("$QUOTE_AUTHOR = ?", fromId)
      .run()

    Log.d(TAG, "Remapped $fromId to $toId. fromRecipient: $fromCount, toRecipient: $toCount, quoteAuthor: $quoteAuthorCount")
  }

  override fun remapThread(fromId: Long, toId: Long) {
    try {
      writableDatabase
        .update(TABLE_NAME)
        .values(THREAD_ID to toId)
        .where("$THREAD_ID = ?", fromId)
        .run()
    } catch (e: SQLiteException) {
      Log.w(TAG, "Failed to remap threadId, likely causes a unique constraint violation. Fixing.", e)
      // Looks at all of the messages where the fromRecipient is either fromId or toId, then
      // finds all messages where the threadId and dateSent match, but the fromRecipients do not.
      // Deletes the more recent of the messages to prevent duplicates.
      val deleteCount = writableDatabase
        .delete(TABLE_NAME)
        .where(
          """
          $ID IN (
            SELECT $ID FROM $TABLE_NAME AS m1
            WHERE $THREAD_ID IN ($fromId, $toId)
            AND EXISTS (
              SELECT 1 FROM $TABLE_NAME AS m2
              WHERE m1.$FROM_RECIPIENT_ID = m2.$FROM_RECIPIENT_ID
              AND m1.$DATE_SENT = m2.$DATE_SENT
              AND m1.$THREAD_ID != m2.$THREAD_ID
              AND m1.$ID > m2.$ID
            )
          )
          """
        )
        .run()

      Log.w(TAG, "Deleted $deleteCount duplicates. Retrying the remap.", e)
      writableDatabase
        .update(TABLE_NAME)
        .values(THREAD_ID to toId)
        .where("$THREAD_ID = ?", fromId)
        .run()
    }
  }

  /**
   * Returns the next ID that would be generated if an insert was done on this table.
   * You should *not* use this for actually generating an ID to use. That will happen automatically!
   * This was added for a very narrow usecase, and you probably don't need to use it.
   */
  fun getNextId(): Long {
    return getNextAutoIncrementId(writableDatabase, TABLE_NAME)
  }

  fun updateReactionsUnread(db: SQLiteDatabase, messageId: Long, hasReactions: Boolean, isRemoval: Boolean) {
    try {
      val isOutgoing = getMessageRecord(messageId).isOutgoing
      val values = ContentValues()

      if (!hasReactions) {
        values.put(REACTIONS_UNREAD, 0)
      } else if (!isRemoval) {
        values.put(REACTIONS_UNREAD, 1)
      }

      if (isOutgoing && hasReactions) {
        values.put(NOTIFIED, 0)
      }

      if (values.size() > 0) {
        db.update(TABLE_NAME)
          .values(values)
          .where("$ID = ?", messageId)
          .run()
      }
    } catch (e: NoSuchMessageException) {
      Log.w(TAG, "Failed to find message $messageId")
    }
  }

  fun updateVotesUnread(db: SQLiteDatabase, messageId: Long, hasVotes: Boolean, isRemoval: Boolean) {
    try {
      val isOutgoing = getMessageRecord(messageId).isOutgoing
      val values = ContentValues()

      if (!hasVotes) {
        values.put(VOTES_UNREAD, 0)
      } else if (!isRemoval) {
        values.put(VOTES_UNREAD, 1)
      }

      if (isOutgoing && hasVotes) {
        values.put(NOTIFIED, 0)
      }

      if (values.size() > 0) {
        db.update(TABLE_NAME)
          .values(values)
          .where("$ID = ?", messageId)
          .run()
      }
    } catch (e: NoSuchMessageException) {
      Log.w(TAG, "Failed to find message $messageId")
    }
  }

  @Throws(IOException::class)
  protected fun <D : Document<I>?, I> removeFromDocument(messageId: Long, column: String, item: I, clazz: Class<D>) {
    writableDatabase.withinTransaction { db ->
      val document: D = getDocument(db, messageId, column, clazz)
      val iterator = document!!.items.iterator()

      while (iterator.hasNext()) {
        val found = iterator.next()
        if (found == item) {
          iterator.remove()
          break
        }
      }

      setDocument(db, messageId, column, document)
    }
  }

  @Throws(IOException::class)
  protected fun <T : Document<I>?, I> addToDocument(messageId: Long, column: String, item: I, clazz: Class<T>) {
    addToDocument(messageId, column, listOf(item), clazz)
  }

  @Throws(IOException::class)
  protected fun <T : Document<I>?, I> addToDocument(messageId: Long, column: String, objects: List<I>?, clazz: Class<T>) {
    writableDatabase.withinTransaction { db ->
      val document: T = getDocument(db, messageId, column, clazz)
      document!!.items.addAll(objects!!)
      setDocument(db, messageId, column, document)
    }
  }

  @Throws(IOException::class)
  protected fun setDocument(database: SQLiteDatabase, messageId: Long, column: String?, document: Document<*>?) {
    val contentValues = ContentValues()

    if (document == null || document.size() == 0) {
      contentValues.put(column, null as String?)
    } else {
      contentValues.put(column, JsonUtils.toJson(document))
    }

    database
      .update(TABLE_NAME)
      .values(contentValues)
      .where("$ID = ?", messageId)
      .run()
  }

  private fun <D : Document<*>?> getDocument(
    database: SQLiteDatabase,
    messageId: Long,
    column: String,
    clazz: Class<D>
  ): D {
    return database
      .select(column)
      .from(TABLE_NAME)
      .where("$ID = ?", messageId)
      .run()
      .readToSingleObject { cursor ->
        val document: String? = cursor.requireString(column)

        if (!document.isNullOrEmpty()) {
          try {
            JsonUtils.fromJson(document, clazz)
          } catch (e: IOException) {
            Log.w(TAG, e)
            clazz.newInstance()
          }
        } else {
          clazz.newInstance()
        }
      }!!
  }

  fun getBodyRangesForMessages(messageIds: List<Long?>): Map<Long, BodyRangeList> {
    val bodyRanges: MutableMap<Long, BodyRangeList> = HashMap()

    SqlUtil.buildCollectionQuery(ID, messageIds).forEach { query ->
      readableDatabase
        .select(ID, MESSAGE_RANGES)
        .from(TABLE_NAME)
        .where(query.where, query.whereArgs)
        .run()
        .forEach { cursor ->
          val data: ByteArray? = cursor.requireBlob(MESSAGE_RANGES)

          if (data != null) {
            try {
              bodyRanges[CursorUtil.requireLong(cursor, ID)] = BodyRangeList.ADAPTER.decode(data)
            } catch (e: IOException) {
              Log.w(TAG, "Unable to parse body ranges for search", e)
            }
          }
        }
    }

    return bodyRanges
  }

  private fun generatePduCompatTimestamp(time: Long): Long {
    return time - time % 1000
  }

  private fun getReleaseChannelThreadId(hasSeenReleaseChannelStories: Boolean): Long {
    if (hasSeenReleaseChannelStories) {
      return -1L
    }

    val releaseChannelRecipientId = SignalStore.releaseChannel.releaseChannelRecipientId ?: return -1L
    return threads.getThreadIdFor(releaseChannelRecipientId) ?: return -1L
  }

  private fun Cursor.toMarkedMessageInfo(outgoing: Boolean): MarkedMessageInfo {
    val recipientColumn = if (outgoing) TO_RECIPIENT_ID else FROM_RECIPIENT_ID
    return MarkedMessageInfo(
      messageId = MessageId(this.requireLong(ID)),
      threadId = this.requireLong(THREAD_ID),
      syncMessageId = SyncMessageId(
        recipientId = RecipientId.from(this.requireLong(recipientColumn)),
        timetamp = this.requireLong(DATE_SENT)
      ),
      expirationInfo = null,
      storyType = fromCode(this.requireInt(STORY_TYPE)),
      dateReceived = this.requireLong(DATE_RECEIVED)
    )
  }

  private fun MessageRecord.getOriginalOrOwnMessageId(): MessageId {
    return this.originalMessageId ?: MessageId(this.id)
  }

  /**
   * Determines the database type bitmask for the inbound message.
   */
  @Throws(MmsException::class)
  private fun IncomingMessage.toMessageType(): Long {
    var type = MessageTypes.SECURE_MESSAGE_BIT or MessageTypes.PUSH_MESSAGE_BIT

    if (this.giftBadge != null) {
      type = type or MessageTypes.SPECIAL_TYPE_GIFT_BADGE
    }

    type = type or when (this.type) {
      MessageType.NORMAL -> MessageTypes.BASE_INBOX_TYPE
      MessageType.EXPIRATION_UPDATE -> MessageTypes.EXPIRATION_TIMER_UPDATE_BIT or MessageTypes.BASE_INBOX_TYPE
      MessageType.STORY_REACTION -> MessageTypes.SPECIAL_TYPE_STORY_REACTION or MessageTypes.BASE_INBOX_TYPE
      MessageType.PAYMENTS_NOTIFICATION -> MessageTypes.SPECIAL_TYPE_PAYMENTS_NOTIFICATION or MessageTypes.BASE_INBOX_TYPE
      MessageType.ACTIVATE_PAYMENTS_REQUEST -> MessageTypes.SPECIAL_TYPE_PAYMENTS_ACTIVATE_REQUEST or MessageTypes.BASE_INBOX_TYPE
      MessageType.PAYMENTS_ACTIVATED -> MessageTypes.SPECIAL_TYPE_PAYMENTS_ACTIVATED or MessageTypes.BASE_INBOX_TYPE
      MessageType.CONTACT_JOINED -> MessageTypes.JOINED_TYPE
      MessageType.IDENTITY_UPDATE -> MessageTypes.KEY_EXCHANGE_IDENTITY_UPDATE_BIT or MessageTypes.BASE_INBOX_TYPE
      MessageType.IDENTITY_VERIFIED -> MessageTypes.KEY_EXCHANGE_IDENTITY_VERIFIED_BIT or MessageTypes.BASE_INBOX_TYPE
      MessageType.IDENTITY_DEFAULT -> MessageTypes.KEY_EXCHANGE_IDENTITY_DEFAULT_BIT or MessageTypes.BASE_INBOX_TYPE
      MessageType.END_SESSION -> MessageTypes.END_SESSION_BIT or MessageTypes.BASE_INBOX_TYPE
      MessageType.POLL_TERMINATE -> MessageTypes.SPECIAL_TYPE_POLL_TERMINATE or MessageTypes.BASE_INBOX_TYPE
      MessageType.GROUP_UPDATE -> {
        val isOnlyGroupLeave = this.groupContext?.let { GroupV2UpdateMessageUtil.isJustAGroupLeave(it) } ?: false

        if (isOnlyGroupLeave) {
          MessageTypes.GROUP_V2_BIT or MessageTypes.GROUP_UPDATE_BIT or MessageTypes.GROUP_LEAVE_BIT or MessageTypes.BASE_INBOX_TYPE
        } else {
          MessageTypes.GROUP_V2_BIT or MessageTypes.GROUP_UPDATE_BIT or MessageTypes.BASE_INBOX_TYPE
        }
      }
    }

    return type
  }

  fun threadContainsSms(threadId: Long): Boolean {
    return readableDatabase
      .exists(TABLE_NAME)
      .where(getInsecureMessageClause(threadId))
      .run()
  }

  fun threadContainsAddressableMessages(threadId: Long): Boolean {
    return readableDatabase
      .exists(TABLE_NAME)
      .where("$IS_ADDRESSABLE_CLAUSE AND $THREAD_ID = ?", threadId)
      .run()
  }

  fun threadIsEmpty(threadId: Long): Boolean {
    val hasMessages = readableDatabase
      .exists(TABLE_NAME)
      .where("$THREAD_ID = ?", threadId)
      .run()

    return !hasMessages
  }

  fun getMostRecentReadMessageDateReceived(threadId: Long): Long? {
    return readableDatabase
      .select(DATE_RECEIVED)
      .from("$TABLE_NAME INDEXED BY $INDEX_THREAD_STORY_SCHEDULED_DATE_LATEST_REVISION_ID")
      .where("$THREAD_ID = ? AND $READ = 1", threadId)
      .orderBy("$DATE_RECEIVED DESC")
      .limit(1)
      .run()
      .readToSingleLongOrNull()
  }

  fun getMostRecentAddressableMessages(threadId: Long, excludeExpiring: Boolean): Set<MessageRecord> {
    return readableDatabase
      .select(*MMS_PROJECTION)
      .from(TABLE_NAME)
      .where("$IS_ADDRESSABLE_CLAUSE AND $THREAD_ID = ? ${if (excludeExpiring) "AND $EXPIRES_IN = 0" else ""}", threadId)
      .orderBy("$DATE_RECEIVED DESC")
      .limit(ADDRESSABLE_MESSAGE_LIMIT)
      .run()
      .use {
        MmsReader(it).toSet()
      }
  }

  fun getAddressableMessagesBefore(threadId: Long, beforeTimestamp: Long, excludeExpiring: Boolean): Set<MessageRecord> {
    return readableDatabase
      .select(*MMS_PROJECTION)
      .from(TABLE_NAME)
      .where("$IS_ADDRESSABLE_CLAUSE AND $THREAD_ID = ? AND $DATE_RECEIVED < ? ${if (excludeExpiring) "AND $EXPIRES_IN = 0" else ""}", threadId, beforeTimestamp)
      .orderBy("$DATE_RECEIVED DESC")
      .limit(ADDRESSABLE_MESSAGE_LIMIT)
      .run()
      .use {
        MmsReader(it).toSet()
      }
  }

  /**
   * Remove duplicate messages that were imported from a backup without the same sql constraint on the this table.
   *
   * Heavily lifted from [org.thoughtcrime.securesms.database.helpers.migration.V191_UniqueMessageMigrationV2].
   */
  fun removeDuplicatesPostBackupRestore() {
    writableDatabase.execSQL("CREATE INDEX IF NOT EXISTS tmp_message_date_sent_from_to_thread_index ON $TABLE_NAME ($DATE_SENT, $FROM_RECIPIENT_ID, $TO_RECIPIENT_ID, $THREAD_ID)")

    // First, we define a temp table "needs_update", representing all the messages that need to be updated.
    // A message should be updated if it's an expiration or bad-decrypt message and there is more than one message with the same (date_sent, from_recipient_id, thread_id) values.
    // Then we shift all of the date_sent times back 1 ms.
    writableDatabase.execSQL(
      """
      WITH needs_update AS (
        SELECT
          $ID
        FROM
          $TABLE_NAME M
        WHERE
          (
            $TYPE & ${MessageTypes.EXPIRATION_TIMER_UPDATE_BIT} != 0
            OR $TYPE & ${MessageTypes.ENCRYPTION_REMOTE_FAILED_BIT} != 0
            OR $TYPE = ${MessageTypes.BAD_DECRYPT_TYPE}
          )
          AND (
            SELECT
              COUNT(*)
            FROM
              $TABLE_NAME INDEXED BY tmp_message_date_sent_from_to_thread_index
            WHERE
              $DATE_SENT = M.$DATE_SENT
              AND $FROM_RECIPIENT_ID = M.$FROM_RECIPIENT_ID
              AND $THREAD_ID = M.$THREAD_ID
          ) > 1
      )
      UPDATE
        $TABLE_NAME
      SET
        $DATE_SENT = $DATE_SENT - 1
      WHERE
        $ID IN needs_update
      """
    )

    // Now that we've corrected data that we know we want to preserve, the rest should all be duplicates that we can safely delete.
    // First we define a temp table "needs_delete", representing all the messages that need to be deleted.
    // A message should be deleted if it has an _id that's greater than the smallest _id with the same (date_sent, from_recipient_id, thread_id, body) values.
    // Note that we coerce null bodies to empty string because I saw examples of duplicate timer events where one had a null body and one had an empty string.
    // Also, there's a known situation where duplicate group update events were found that had differing bodies despite being duplicates in effect, so those
    // are also accounted for.
    // Then we delete all the messages from that temp table.
    writableDatabase.execSQL(
      """
      WITH needs_delete AS (
        SELECT
          $ID
        FROM
          $TABLE_NAME M
        WHERE
          $ID > (
            SELECT
              min($ID)
            FROM
              $TABLE_NAME INDEXED BY tmp_message_date_sent_from_to_thread_index
            WHERE
              $DATE_SENT = M.$DATE_SENT
              AND $FROM_RECIPIENT_ID = M.$FROM_RECIPIENT_ID
              AND $THREAD_ID = M.$THREAD_ID
              AND (
                COALESCE($BODY, '') = COALESCE(M.$BODY, '')
                OR $TYPE & $${MessageTypes.GROUP_UPDATE_BIT} != 0
              )
          )
      )
      DELETE FROM
        $TABLE_NAME
      WHERE
        $ID IN needs_delete
      """
    )

    val remainingDupes: List<Duplicate> = findRemainingDuplicates(writableDatabase)

    if (remainingDupes.isNotEmpty()) {
      val uniqueTimestamps = remainingDupes.distinctBy { it.dateSent }
      val uniqueTypes = remainingDupes.map { it.type }.toSet()

      Log.w(TAG, "[removeDuplicatesPostBackupRestore] Still had ${remainingDupes.size} remaining duplicates! There are ${uniqueTimestamps.size} unique timestamp(s) and ${uniqueTypes.size} unique type(s): $uniqueTypes")

      // Group each dupe by its (date_sent, thread_id) pair and fix each set
      remainingDupes
        .groupBy { UniqueId(it.dateSent, it.fromRecipientId, it.threadId) }
        .forEach { entry -> fixDuplicate(writableDatabase, entry.value) }
    }

    writableDatabase.execSQL("DELETE FROM ${ReactionTable.TABLE_NAME} WHERE ${ReactionTable.MESSAGE_ID} NOT IN (SELECT $ID FROM $TABLE_NAME)")
    writableDatabase.execSQL("DELETE FROM ${StorySendTable.TABLE_NAME} WHERE ${StorySendTable.MESSAGE_ID} NOT IN (SELECT $ID FROM $TABLE_NAME)")
    writableDatabase.execSQL("DELETE FROM ${CallTable.TABLE_NAME} WHERE ${CallTable.MESSAGE_ID} NOT NULL AND ${CallTable.MESSAGE_ID} NOT IN (SELECT $ID FROM $TABLE_NAME)")

    writableDatabase.execSQL("DELETE FROM ${PollTables.PollTable.TABLE_NAME} WHERE ${PollTables.PollTable.MESSAGE_ID} NOT IN (SELECT $ID FROM $TABLE_NAME)")
    writableDatabase.execSQL("DELETE FROM ${PollTables.PollOptionTable.TABLE_NAME} WHERE ${PollTables.PollOptionTable.POLL_ID} NOT IN (SELECT ${PollTables.PollTable.ID} FROM ${PollTables.PollTable.TABLE_NAME})")
    writableDatabase.execSQL("DELETE FROM ${PollTables.PollVoteTable.TABLE_NAME} WHERE ${PollTables.PollVoteTable.POLL_ID} NOT IN (SELECT ${PollTables.PollTable.ID} FROM ${PollTables.PollTable.TABLE_NAME})")

    writableDatabase.execSQL("DROP INDEX IF EXISTS tmp_message_date_sent_from_to_thread_index")
  }

  /**
   * Can only be called from [removeDuplicatesPostBackupRestore].
   */
  private fun findRemainingDuplicates(db: SQLiteDatabase): List<Duplicate> {
    return db.rawQuery(
      """
      WITH dupes AS (
        SELECT
          $ID,
          $DATE_SENT,
          $FROM_RECIPIENT_ID,
          $THREAD_ID,
          $TYPE
        FROM
          $TABLE_NAME M
        WHERE
          (
            SELECT
              COUNT(*)
            FROM
              $TABLE_NAME INDEXED BY tmp_message_date_sent_from_to_thread_index
            WHERE
              $DATE_SENT = M.$DATE_SENT
              AND $FROM_RECIPIENT_ID = M.$FROM_RECIPIENT_ID
              AND $THREAD_ID = M.$THREAD_ID
          ) > 1
      )
      SELECT
        $ID,
        $DATE_SENT,
        $FROM_RECIPIENT_ID,
        $THREAD_ID,
        $TYPE
      FROM
        $TABLE_NAME
      WHERE
        $ID IN (SELECT $ID FROM dupes)
      ORDER BY
        $DATE_SENT ASC,
        $ID ASC
      """,
      null
    ).readToList { cursor ->
      Duplicate(
        id = cursor.requireLong(ID),
        dateSent = cursor.requireLong(DATE_SENT),
        fromRecipientId = cursor.requireLong(FROM_RECIPIENT_ID),
        threadId = cursor.requireLong(THREAD_ID),
        type = cursor.requireLong(TYPE)
      )
    }
  }

  /**
   * Fixes a single set of dupes that all have the same date_sent. The process for fixing them is as follows:
   *
   * Remember that all of the messages passed in have the same date_sent and thread_id.
   * What we want to do is shift messages back so that they can all have unique date_sent's within the thread.
   *
   * So if we had data like this:
   *
   * _id | date_sent
   * 98  | 1000
   * 99  | 1000
   * 100 | 1000
   *
   * We'd want to turn it into this:
   *
   * _id | date_sent
   * 98  | 998
   * 99  | 999
   * 100 | 1000
   *
   * However, we don't want to create new duplicates along the way, so we have to make sure the the date we move
   * to is actually free, and therefore have to do a little extra peeking and bookkeeping along the way.
   */
  private fun fixDuplicate(db: SQLiteDatabase, duplicates: List<Duplicate>) {
    var candidateDateSent = duplicates[0].dateSent - 1

    // Moving from highest-to-lowest _id (skipping the highest, since it can keep the original date_sent), we find the next
    // available date_sent in the table and move it there.
    duplicates
      .sortedByDescending { it.id }
      .drop(1)
      .forEach { duplicate ->
        while (isDateTaken(db, candidateDateSent, duplicate.fromRecipientId, duplicate.threadId)) {
          candidateDateSent--
        }

        db.execSQL(
          """
            UPDATE $TABLE_NAME
            SET $DATE_SENT = $candidateDateSent
            WHERE $ID = ${duplicate.id}
          """
        )

        candidateDateSent--
      }
  }

  /**
   * True if there already exists a message with the provided tuple, otherwise false.
   * Can only be called from [removeDuplicatesPostBackupRestore].
   */
  private fun isDateTaken(db: SQLiteDatabase, dateSent: Long, fromRecipientId: Long, threadId: Long): Boolean {
    return db.rawQuery(
      """
      SELECT EXISTS (
        SELECT 1
        FROM $TABLE_NAME INDEXED BY tmp_message_date_sent_from_to_thread_index
        WHERE $DATE_SENT = ? AND $FROM_RECIPIENT_ID = ? AND $THREAD_ID = ?
      )
      """,
      dateSent,
      fromRecipientId,
      threadId
    ).readToSingleBoolean()
  }

  data class UniqueId(
    val dateSent: Long,
    val fromRecipientId: Long,
    val threadId: Long
  )

  data class Duplicate(
    val id: Long,
    val dateSent: Long,
    val fromRecipientId: Long,
    val threadId: Long,
    val type: Long
  )

  protected enum class ReceiptType(val columnName: String, val groupStatus: Int) {
    READ(HAS_READ_RECEIPT, GroupReceiptTable.STATUS_READ),
    DELIVERY(HAS_DELIVERY_RECEIPT, GroupReceiptTable.STATUS_DELIVERED),
    VIEWED(VIEWED_COLUMN, GroupReceiptTable.STATUS_VIEWED)
  }

  data class ReceiptData(
    val messageId: Long,
    val threadId: Long,
    val storyType: StoryType,
    val marked: Boolean,
    val forIndividualChat: Boolean
  )

  data class MessageReceiptStatus(
    val hasReadReceipt: Boolean,
    val hasDeliveryReceipt: Boolean,
    val type: Long
  )

  data class SyncMessageId(
    val recipientId: RecipientId,
    val timetamp: Long
  )

  data class ExpirationInfo(
    val id: Long,
    val expiresIn: Long,
    val expireStarted: Long,
    val isMms: Boolean
  )

  data class MarkedMessageInfo(
    val threadId: Long,
    val syncMessageId: SyncMessageId,
    val messageId: MessageId,
    val expirationInfo: ExpirationInfo?,
    val storyType: StoryType,
    val dateReceived: Long
  )

  data class InsertResult(
    val messageId: Long,
    val threadId: Long,
    val threadWasNewlyCreated: Boolean,
    val insertedAttachments: Map<Attachment, AttachmentId>? = null,
    val quoteAttachmentId: AttachmentId? = null
  )

  data class MessageReceiptUpdate(
    val threadId: Long,
    val messageId: MessageId,
    val shouldUpdateSnippet: Boolean
  )

  data class ReportSpamData(
    val recipientId: RecipientId,
    val serverGuid: String,
    val dateReceived: Long
  )

  private data class QuoteDescriptor(
    private val timestamp: Long,
    private val author: RecipientId
  )

  private class TimestampReadResult(
    val expiring: List<Pair<Long, Long>>,
    val threads: List<Long>
  )

  /**
   * Describes which messages to act on. This is used when incrementing receipts.
   * Specifically, this was added to support stories having separate viewed receipt settings.
   */
  enum class MessageQualifier {
    /** A normal database message (i.e. not a story) */
    NORMAL,

    /** A story message */
    STORY,

    /** Both normal and story message */
    ALL
  }

  object MmsStatus {
    const val DOWNLOAD_INITIALIZED = 1
    const val DOWNLOAD_NO_CONNECTIVITY = 2
    const val DOWNLOAD_CONNECTING = 3
    const val DOWNLOAD_SOFT_FAILURE = 4
    const val DOWNLOAD_HARD_FAILURE = 5
    const val DOWNLOAD_APN_UNAVAILABLE = 6
  }

  object Status {
    const val STATUS_NONE = -1
    const val STATUS_COMPLETE = 0
    const val STATUS_PENDING = 0x20
    const val STATUS_FAILED = 0x40
  }

  fun interface InsertListener {
    fun onComplete()
  }

  /**
   * Allows the developer to safely iterate over and close a cursor containing
   * data for MessageRecord objects. Supports for-each loops as well as try-with-resources
   * blocks.
   *
   * Readers are considered "one-shot" and it's on the caller to decide what needs
   * to be done with the data. Once read, a reader cannot be read from again. This
   * is by design, since reading data out of a cursor involves object creations and
   * lookups, so it is in the best interest of app performance to only read out the
   * data once. If you need to parse the list multiple times, it is recommended that
   * you copy the iterable out into a normal List, or use extension methods such as
   * partition.
   *
   * This reader does not support removal, since this would be considered a destructive
   * database call.
   */
  interface Reader : Closeable, Iterable<MessageRecord> {

    @Deprecated("Use the Iterable interface instead.")
    fun getNext(): MessageRecord?

    @Deprecated("Use the Iterable interface instead.")
    fun getCurrent(): MessageRecord

    /**
     * Pulls the export state out of the query, if it is present.
     */
    fun getMessageExportStateForCurrentRecord(): MessageExportState

    /**
     * From the [Closeable] interface, removing the IOException requirement.
     */
    override fun close()
  }

  /**
   * MessageRecord reader which implements the Iterable interface. This allows it to
   * be used with many Kotlin Extension Functions as well as with for-each loops.
   *
   * Note that it's the responsibility of the developer using the reader to ensure that:
   *
   * 1. They only utilize one of the two interfaces (legacy or iterator)
   * 1. They close this reader after use, preferably via try-with-resources or a use block.
   */
  class MmsReader(val cursor: Cursor) : Reader {
    private val context: Context

    init {
      context = AppDependencies.application
    }

    override fun getNext(): MessageRecord? {
      return if (!cursor.moveToNext()) {
        null
      } else {
        getCurrent()
      }
    }

    override fun getCurrent(): MessageRecord {
      return getMediaMmsMessageRecord(cursor)
    }

    override fun getMessageExportStateForCurrentRecord(): MessageExportState {
      val messageExportState = CursorUtil.requireBlob(cursor, EXPORT_STATE) ?: return MessageExportState()
      return try {
        MessageExportState.ADAPTER.decode(messageExportState)
      } catch (e: IOException) {
        MessageExportState()
      }
    }

    override fun close() {
      cursor.close()
    }

    override fun iterator(): Iterator<MessageRecord> {
      return ReaderIterator()
    }

    fun getCount(): Int {
      return cursor.count
    }

    fun getCurrentId(): MessageId {
      return MessageId(cursor.requireLong(ID))
    }

    private fun getMediaMmsMessageRecord(cursor: Cursor): MmsMessageRecord {
      val id = cursor.requireLong(ID)
      val dateSent = cursor.requireLong(DATE_SENT)
      val dateReceived = cursor.requireLong(DATE_RECEIVED)
      val dateServer = cursor.requireLong(DATE_SERVER)
      val box = cursor.requireLong(TYPE)
      val threadId = cursor.requireLong(THREAD_ID)
      val fromRecipientId = cursor.requireLong(FROM_RECIPIENT_ID)
      val fromDeviceId = cursor.requireInt(FROM_DEVICE_ID)
      val toRecipientId = cursor.requireLong(TO_RECIPIENT_ID)
      val hasDeliveryReceipt = cursor.requireBoolean(HAS_DELIVERY_RECEIPT)
      var hasReadReceipt = cursor.requireBoolean(HAS_READ_RECEIPT)
      val body = cursor.requireString(BODY)
      val mismatchDocument = cursor.requireString(MISMATCHED_IDENTITIES)
      val networkDocument = cursor.requireString(NETWORK_FAILURES)
      val subscriptionId = cursor.requireInt(SMS_SUBSCRIPTION_ID)
      val expiresIn = cursor.requireLong(EXPIRES_IN)
      val expireStarted = cursor.requireLong(EXPIRE_STARTED)
      val expireTimerVersion = cursor.requireInt(EXPIRE_TIMER_VERSION)
      val unidentified = cursor.requireBoolean(UNIDENTIFIED)
      val isViewOnce = cursor.requireBoolean(VIEW_ONCE)
      val remoteDelete = cursor.requireBoolean(REMOTE_DELETED)
      val mentionsSelf = cursor.requireBoolean(MENTIONS_SELF)
      val notifiedTimestamp = cursor.requireLong(NOTIFIED_TIMESTAMP)
      var isViewed = cursor.requireBoolean(VIEWED_COLUMN)
      val receiptTimestamp = cursor.requireLong(RECEIPT_TIMESTAMP)
      val messageRangesData = cursor.requireBlob(MESSAGE_RANGES)
      val storyType = StoryType.fromCode(cursor.requireInt(STORY_TYPE))
      val parentStoryId = ParentStoryId.deserialize(cursor.requireLong(PARENT_STORY_ID))
      val scheduledDate = cursor.requireLong(SCHEDULED_DATE)
      val latestRevisionId: MessageId? = cursor.requireLong(LATEST_REVISION_ID).let { if (it == 0L) null else MessageId(it) }
      val originalMessageId: MessageId? = cursor.requireLong(ORIGINAL_MESSAGE_ID).let { if (it == 0L) null else MessageId(it) }
      val editCount = cursor.requireInt(REVISION_NUMBER)
      val isRead = cursor.requireBoolean(READ)
      val messageExtraBytes = cursor.requireBlob(MESSAGE_EXTRAS)
      val messageExtras = messageExtraBytes?.let { MessageExtras.ADAPTER.decode(it) }

      if (!TextSecurePreferences.isReadReceiptsEnabled(context)) {
        hasReadReceipt = false
        if (MessageTypes.isOutgoingMessageType(box) && !storyType.isStory) {
          isViewed = false
        }
      }

      val fromRecipient = Recipient.live(RecipientId.from(fromRecipientId)).get()
      val toRecipient = Recipient.live(RecipientId.from(toRecipientId)).get()
      val mismatches = getMismatchedIdentities(mismatchDocument)
      val networkFailures = getFailures(networkDocument)

      val attachments = attachments.getAttachments(cursor)

      val contacts = getSharedContacts(cursor, attachments)
      val contactAttachments = contacts.mapNotNull { it.avatarAttachment }.toSet()

      val previews = getLinkPreviews(cursor, attachments)
      val previewAttachments = previews.mapNotNull { it.thumbnail.orElse(null) }.toSet()

      val slideDeck = buildSlideDeck(attachments.filterNot { contactAttachments.contains(it) }.filterNot { previewAttachments.contains(it) })

      val quote = getQuote(cursor)

      val messageRanges: BodyRangeList? = if (messageRangesData != null) {
        try {
          BodyRangeList.ADAPTER.decode(messageRangesData)
        } catch (e: IOException) {
          Log.w(TAG, "Error parsing message ranges", e)
          null
        }
      } else {
        null
      }

      val poll: PollRecord? = polls.getPoll(id)

      val giftBadge: GiftBadge? = if (body != null && MessageTypes.isGiftBadge(box)) {
        try {
          GiftBadge.ADAPTER.decode(Base64.decode(body))
        } catch (e: IOException) {
          Log.w(TAG, "Error parsing gift badge", e)
          null
        }
      } else {
        null
      }

      return MmsMessageRecord(
        id,
        fromRecipient,
        fromDeviceId,
        toRecipient,
        dateSent,
        dateReceived,
        dateServer,
        hasDeliveryReceipt,
        threadId,
        body,
        slideDeck,
        box,
        mismatches,
        networkFailures,
        subscriptionId,
        expiresIn,
        expireStarted,
        expireTimerVersion,
        isViewOnce,
        hasReadReceipt,
        quote,
        contacts,
        previews,
        unidentified,
        emptyList(),
        remoteDelete,
        mentionsSelf,
        notifiedTimestamp,
        isViewed,
        receiptTimestamp,
        messageRanges,
        storyType,
        parentStoryId,
        giftBadge,
        null,
        null,
        poll,
        scheduledDate,
        latestRevisionId,
        originalMessageId,
        editCount,
        isRead,
        messageExtras
      )
    }

    private fun getMismatchedIdentities(document: String?): Set<IdentityKeyMismatch> {
      if (!TextUtils.isEmpty(document)) {
        try {
          return JsonUtils.fromJson(document, IdentityKeyMismatchSet::class.java).items
        } catch (e: IOException) {
          Log.w(TAG, e)
        }
      }

      return emptySet()
    }

    private fun getFailures(document: String?): Set<NetworkFailure> {
      if (!TextUtils.isEmpty(document)) {
        try {
          return JsonUtils.fromJson(document, NetworkFailureSet::class.java).items
        } catch (ioe: IOException) {
          Log.w(TAG, ioe)
        }
      }

      return emptySet()
    }

    private fun getQuote(cursor: Cursor): Quote? {
      val quoteId = cursor.requireLong(QUOTE_ID)
      val quoteAuthor = cursor.requireLong(QUOTE_AUTHOR)
      var quoteText: CharSequence? = cursor.requireString(QUOTE_BODY)
      val quoteType = cursor.requireInt(QUOTE_TYPE)
      val quoteMissing = cursor.requireBoolean(QUOTE_MISSING)
      var quoteMentions = parseQuoteMentions(cursor)
      val bodyRanges = parseQuoteBodyRanges(cursor)

      val attachments = attachments.getAttachments(cursor)
      val quoteAttachments: List<Attachment> = attachments.filter { it.quote }
      val quoteDeck = SlideDeck(quoteAttachments)

      return if (quoteId != QUOTE_NOT_PRESENT_ID && quoteAuthor > 0) {
        if (quoteText != null && (quoteMentions.isNotEmpty() || bodyRanges != null)) {
          val updated: UpdatedBodyAndMentions = MentionUtil.updateBodyAndMentionsWithDisplayNames(context, quoteText, quoteMentions)
          val styledText = SpannableString(updated.body)

          MessageStyler.style(id = "${MessageStyler.QUOTE_ID}$quoteId", messageRanges = bodyRanges.adjustBodyRanges(updated.bodyAdjustments), span = styledText)

          quoteText = styledText
          quoteMentions = updated.mentions
        }

        Quote(
          quoteId,
          RecipientId.from(quoteAuthor),
          quoteText,
          quoteMissing,
          quoteDeck,
          quoteMentions,
          QuoteModel.Type.fromCode(quoteType)
        )
      } else {
        null
      }
    }

    private fun String?.toIsoBytes(): ByteArray? {
      return if (this != null && this.isNotEmpty()) {
        Util.toIsoBytes(this)
      } else {
        null
      }
    }

    private inner class ReaderIterator : Iterator<MessageRecord> {
      override fun hasNext(): Boolean {
        return cursor.count != 0 && !cursor.isLast
      }

      override fun next(): MessageRecord {
        return getNext() ?: throw NoSuchElementException()
      }
    }

    companion object {

      @JvmStatic
      fun buildSlideDeck(attachments: List<DatabaseAttachment>): SlideDeck {
        val messageAttachments = attachments
          .filterNot { it.quote }
          .sortedWith(DisplayOrderComparator())

        return SlideDeck(messageAttachments)
      }
    }
  }
}<|MERGE_RESOLUTION|>--- conflicted
+++ resolved
@@ -2222,14 +2222,6 @@
         .where("$ID = ?", messageId)
         .run()
 
-<<<<<<< HEAD
-//      deletedAttachments = attachments.deleteAttachmentsForMessage(messageId)
-//      mentions.deleteMentionsForMessage(messageId)
-//      SignalDatabase.messageLog.deleteAllRelatedToMessage(messageId)
-//      reactions.deleteReactions(MessageId(messageId))
-//      deleteGroupStoryReplies(messageId)
-//      disassociateStoryQuotes(messageId)
-=======
       deletedAttachments = attachments.deleteAttachmentsForMessage(messageId)
       mentions.deleteMentionsForMessage(messageId)
       SignalDatabase.messageLog.deleteAllRelatedToMessage(messageId)
@@ -2238,7 +2230,6 @@
       disassociateStoryQuotes(messageId)
       polls.deletePoll(messageId)
       disassociatePollFromPollTerminate(polls.getPollTerminateMessageId(messageId))
->>>>>>> c2ea1ba2
 
       val threadId = getThreadIdForMessage(messageId)
       threads.update(threadId, false)
